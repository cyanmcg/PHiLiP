--- conflicted
+++ resolved
@@ -189,14 +189,13 @@
      */
     virtual dealii::UpdateFlags post_get_needed_update_flags () const;
 
-<<<<<<< HEAD
     /// Returns post-processed scalar based on current solution which can be used for another computations.
     /** The implementation in this Physics base class simply returns zero.
      */
     virtual real post_processed_scalar (
         const std::array<real,nstate> &solution,
         const std::array<dealii::Tensor<1,dim,real>,nstate> &solution_gradient) const;
-=======
+
     /// Function to handle nonphysical results
     /** This is to be called by derived physics classes
      *  when a nonphysical quantity is detected there.
@@ -213,7 +212,6 @@
     /// BIG_NUMBER which is returned in place of NaN according to handle_non_physical_result()
     /** Type double so that typecasting works with all real types */
     const double BIG_NUMBER = 1e100;
->>>>>>> 47253214
     
 protected:
     /// ConditionalOStream.
