--- conflicted
+++ resolved
@@ -52,20 +52,20 @@
     if (pde_type == PDE_enum::advection || pde_type == PDE_enum::advection_vector) {
         if constexpr (nstate<=2) 
             return std::make_shared < ConvectionDiffusion<dim,nstate,real> >(
-                true, false,
+                true, false, false,
                 diffusion_tensor, advection_vector, diffusion_coefficient,
                 manufactured_solution_function);
     } else if (pde_type == PDE_enum::diffusion) {
         if constexpr (nstate==1) 
             return std::make_shared < ConvectionDiffusion<dim,nstate,real> >(
-                false, true,
+                false, true, false,
                 diffusion_tensor, advection_vector, diffusion_coefficient,
                 manufactured_solution_function,
                 parameters_input->test_type);
     } else if (pde_type == PDE_enum::convection_diffusion) {
         if constexpr (nstate==1) 
             return std::make_shared < ConvectionDiffusion<dim,nstate,real> >(
-                true, true,
+                true, true, false,
                 diffusion_tensor, advection_vector, diffusion_coefficient,
                 manufactured_solution_function,
                 parameters_input->test_type);
@@ -73,7 +73,7 @@
         if constexpr (nstate==dim) 
             return std::make_shared < Burgers<dim,nstate,real> >(
                 parameters_input->burgers_param.diffusion_coefficient,
-                true, false,
+                true, false, false,
                 diffusion_tensor, 
                 manufactured_solution_function,
                 parameters_input->test_type);
@@ -81,7 +81,7 @@
         if constexpr (nstate==dim)
             return std::make_shared < Burgers<dim,nstate,real> >(
                     parameters_input->burgers_param.diffusion_coefficient,
-                    true, true,
+                    true, true, false,
                     diffusion_tensor,
                     manufactured_solution_function);
     } else if (pde_type == PDE_enum::burgers_rewienski) {
@@ -91,6 +91,7 @@
                     parameters_input->burgers_param.rewienski_b,
                     parameters_input->burgers_param.rewienski_manufactured_solution,
                     true,
+                    false,
                     false,
                     diffusion_tensor,
                     manufactured_solution_function);
@@ -166,23 +167,18 @@
     // Create baseline physics object
     PDE_enum baseline_physics_type;
 
-<<<<<<< HEAD
+    // Flag to signal non-zero diffusion
+    bool has_nonzero_diffusion;
+
     // Flag to signal non-zero physical source
     bool has_nonzero_physical_source;
-=======
-    // Flag to signal non-zero diffusion
-    bool has_nonzero_diffusion;
->>>>>>> ee3bdb4a
 
     // -------------------------------------------------------------------------------
     // Large Eddy Simulation (LES)
     // -------------------------------------------------------------------------------
     if (model_type == Model_enum::large_eddy_simulation) {
-<<<<<<< HEAD
+        has_nonzero_diffusion = true; // because of SGS model term
         has_nonzero_physical_source = false; // LES has no physical source terms
-=======
-        has_nonzero_diffusion = true; // because of SGS model term
->>>>>>> ee3bdb4a
         if constexpr ((nstate==dim+2) && (dim==3)) {
             // Assign baseline physics type (and corresponding nstates) based on the physics model type
             // -- Assign nstates for the baseline physics (constexpr because template parameter)
@@ -201,21 +197,14 @@
                     baseline_physics_type,
                     model_input,
                     manufactured_solution_function,
-<<<<<<< HEAD
+                    has_nonzero_diffusion,
                     has_nonzero_physical_source);
-=======
-                    has_nonzero_diffusion);
->>>>>>> ee3bdb4a
         }
         else {
             // LES does not exist for nstate!=(dim+2) || dim!=3
             (void) baseline_physics_type;
-<<<<<<< HEAD
+            (void) has_nonzero_diffusion;
             (void) has_nonzero_physical_source;
-            std::cout << "Can't create LES for nstate!=(dim+2) or dim!=3. " << std::endl;
-=======
-            (void) has_nonzero_diffusion;
->>>>>>> ee3bdb4a
             return nullptr;
         }
     }
@@ -223,6 +212,7 @@
     // Reynolds-Averaged Navier-Stokes (RANS) + RANS model
     // -------------------------------------------------------------------------------
     else if (model_type == Model_enum::reynolds_averaged_navier_stokes) {
+        has_nonzero_diffusion = true; // RANS (baseline part) has diffusion terms
         has_nonzero_physical_source = true; // RANS (baseline part) has physical source terms
         if (rans_model_type == RANSModel_enum::SA_negative)
         {
@@ -244,6 +234,7 @@
                     baseline_physics_type,
                     model_input,
                     manufactured_solution_function,
+                    has_nonzero_diffusion,
                     has_nonzero_physical_source);
             }
             else {
@@ -258,11 +249,8 @@
     else {
         // prevent warnings for dim=3,nstate=4, etc.
         (void) baseline_physics_type;
-<<<<<<< HEAD
+        (void) has_nonzero_diffusion;
         (void) has_nonzero_physical_source;
-=======
-        (void) has_nonzero_diffusion;
->>>>>>> ee3bdb4a
     }    
     std::cout << "Can't create PhysicsModel, invalid ModelType type: " << model_type << std::endl;
     assert(0==1 && "Can't create PhysicsModel, invalid ModelType type");
