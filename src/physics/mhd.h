--- conflicted
+++ resolved
@@ -92,13 +92,9 @@
         const double                                              gamma_gas, 
         const dealii::Tensor<2,3,double>                          input_diffusion_tensor = Parameters::ManufacturedSolutionParam::get_default_diffusion_tensor(),
         std::shared_ptr< ManufacturedSolutionFunction<dim,real> > manufactured_solution_function = nullptr,
-<<<<<<< HEAD
+        const bool                                                has_nonzero_diffusion = false,
         const bool                                                has_nonzero_physical_source = false)
-    : PhysicsBase<dim,nstate,real>(has_nonzero_physical_source, input_diffusion_tensor, manufactured_solution_function)
-=======
-        const bool                                                has_nonzero_diffusion = false)
-    : PhysicsBase<dim,nstate,real>(has_nonzero_diffusion, input_diffusion_tensor, manufactured_solution_function)
->>>>>>> ee3bdb4a
+    : PhysicsBase<dim,nstate,real>(has_nonzero_diffusion, has_nonzero_physical_source, input_diffusion_tensor, manufactured_solution_function)
     , gam(gamma_gas)
     , gamm1(gam-1.0)
     {
