#include <cmath>
#include <vector>
#include <complex> // for the jacobian

#include "ADTypes.hpp"

#include "physics.h"
#include "euler.h"
#include "navier_stokes.h"

namespace PHiLiP {
namespace Physics {

template <int dim, int nstate, typename real>
NavierStokes<dim, nstate, real>::NavierStokes( 
    const double                                              ref_length,
    const double                                              gamma_gas,
    const double                                              mach_inf,
    const double                                              angle_of_attack,
    const double                                              side_slip_angle,
    const double                                              prandtl_number,
    const double                                              reynolds_number_inf,
    const double                                              temperature_inf,
    const double                                              isothermal_wall_temperature,
    const thermal_boundary_condition_enum                     thermal_boundary_condition_type,
    std::shared_ptr< ManufacturedSolutionFunction<dim,real> > manufactured_solution_function,
<<<<<<< HEAD
    const bool                                                has_nonzero_physical_source)
=======
    const two_point_num_flux_enum                             two_point_num_flux_type)
>>>>>>> ee3bdb4a
    : Euler<dim,nstate,real>(ref_length, 
                             gamma_gas, 
                             mach_inf, 
                             angle_of_attack, 
                             side_slip_angle, 
                             manufactured_solution_function,
<<<<<<< HEAD
                             has_nonzero_physical_source)
=======
                             two_point_num_flux_type,
                             true) //has_nonzero_diffusion = true
>>>>>>> ee3bdb4a
    , viscosity_coefficient_inf(1.0) // Nondimensional - Free stream values
    , prandtl_number(prandtl_number)
    , reynolds_number_inf(reynolds_number_inf)
    , isothermal_wall_temperature(isothermal_wall_temperature) // Nondimensional - Free stream values
    , thermal_boundary_condition_type(thermal_boundary_condition_type)
    , sutherlands_temperature(110.4) // Sutherland's temperature. Units: [K]
    , freestream_temperature(temperature_inf) // Freestream temperature. Units: [K]
    , temperature_ratio(sutherlands_temperature/freestream_temperature)
{
    static_assert(nstate==dim+2, "Physics::NavierStokes() should be created with nstate=dim+2");
    // Nothing to do here so far
}

template <int dim, int nstate, typename real>
template<typename real2>
std::array<dealii::Tensor<1,dim,real2>,nstate> NavierStokes<dim,nstate,real>
::convert_conservative_gradient_to_primitive_gradient (
    const std::array<real2,nstate> &conservative_soln,
    const std::array<dealii::Tensor<1,dim,real2>,nstate> &conservative_soln_gradient) const
{
    // conservative_soln_gradient is solution_gradient
    std::array<dealii::Tensor<1,dim,real2>,nstate> primitive_soln_gradient;

    // get primitive solution
    const std::array<real2,nstate> primitive_soln = this->template convert_conservative_to_primitive<real2>(conservative_soln); // from Euler
    // extract from primitive solution
    const real2 density = primitive_soln[0];
    const dealii::Tensor<1,dim,real2> vel = this->template extract_velocities_from_primitive<real2>(primitive_soln); // from Euler

    // density gradient
    for (int d=0; d<dim; d++) {
        primitive_soln_gradient[0][d] = conservative_soln_gradient[0][d];
    }
    // velocities gradient
    for (int d1=0; d1<dim; d1++) {
        for (int d2=0; d2<dim; d2++) {
            primitive_soln_gradient[1+d1][d2] = (conservative_soln_gradient[1+d1][d2] - vel[d1]*conservative_soln_gradient[0][d2])/density;
        }        
    }
    // pressure gradient
    // -- formulation 1:
    // const real2 vel2 = this->template compute_velocity_squared<real2>(vel); // from Euler
    // for (int d1=0; d1<dim; d1++) {
    //     primitive_soln_gradient[nstate-1][d1] = conservative_soln_gradient[nstate-1][d1] - 0.5*vel2*conservative_soln_gradient[0][d1];
    //     for (int d2=0; d2<dim; d2++) {
    //         primitive_soln_gradient[nstate-1][d1] -= conservative_soln[1+d2]*primitive_soln_gradient[1+d2][d1];
    //     }
    //     primitive_soln_gradient[nstate-1][d1] *= this->gamm1;
    // }
    // -- formulation 2 (equivalent to formulation 1):
    for (int d1=0; d1<dim; d1++) {
        primitive_soln_gradient[nstate-1][d1] = conservative_soln_gradient[nstate-1][d1];
        for (int d2=0; d2<dim; d2++) {
            primitive_soln_gradient[nstate-1][d1] -= 0.5*(primitive_soln[1+d2]*conservative_soln_gradient[1+d2][d1]  
                                                           + conservative_soln[1+d2]*primitive_soln_gradient[1+d2][d1]);
        }
        primitive_soln_gradient[nstate-1][d1] *= this->gamm1;
    }
    return primitive_soln_gradient;
}

template <int dim, int nstate, typename real>
template<typename real2>
dealii::Tensor<1,dim,real2> NavierStokes<dim,nstate,real>
::compute_temperature_gradient (
    const std::array<real2,nstate> &primitive_soln,
    const std::array<dealii::Tensor<1,dim,real2>,nstate> &primitive_soln_gradient) const
{
    const real2 density = primitive_soln[0];
    const real2 temperature = this->template compute_temperature<real2>(primitive_soln); // from Euler

    dealii::Tensor<1,dim,real2> temperature_gradient;
    for (int d=0; d<dim; d++) {
        temperature_gradient[d] = (this->gam*this->mach_inf_sqr*primitive_soln_gradient[nstate-1][d] - temperature*primitive_soln_gradient[0][d])/density;
    }
    return temperature_gradient;
}

template <int dim, int nstate, typename real>
template<typename real2>
inline real2 NavierStokes<dim,nstate,real>
::compute_viscosity_coefficient (const std::array<real2,nstate> &primitive_soln) const
{
    /* Nondimensionalized viscosity coefficient, \mu^{*}
     * Reference: Masatsuka 2018 "I do like CFD", p.148, eq.(4.14.16)
     * 
     * Based on Sutherland's law for viscosity
     * * Reference: Sutherland, W. (1893), "The viscosity of gases and molecular force", Philosophical Magazine, S. 5, 36, pp. 507-531 (1893)
     * * Values: https://www.cfd-online.com/Wiki/Sutherland%27s_law
     */
    const real2 temperature = this->template compute_temperature<real2>(primitive_soln); // from Euler

    const real2 viscosity_coefficient = ((1.0 + temperature_ratio)/(temperature + temperature_ratio))*pow(temperature,1.5);
    
    return viscosity_coefficient;
}

template <int dim, int nstate, typename real>
template<typename real2>
inline real2 NavierStokes<dim,nstate,real>
::scale_viscosity_coefficient (const real2 viscosity_coefficient) const
{
    /* Scaled nondimensionalized viscosity coefficient, $\hat{\mu}^{*}$
     * Reference: Masatsuka 2018 "I do like CFD", p.148, eq.(4.14.14)
     */
    const real2 scaled_viscosity_coefficient = viscosity_coefficient/reynolds_number_inf;
    
    return scaled_viscosity_coefficient;
}

template <int dim, int nstate, typename real>
template<typename real2>
inline real2 NavierStokes<dim,nstate,real>
::compute_scaled_viscosity_coefficient (const std::array<real2,nstate> &primitive_soln) const
{
    /* Scaled nondimensionalized viscosity coefficient, $\hat{\mu}^{*}$
     * Reference: Masatsuka 2018 "I do like CFD", p.148, eq.(4.14.14)
     */
    const real2 viscosity_coefficient = compute_viscosity_coefficient<real2>(primitive_soln);
    const real2 scaled_viscosity_coefficient = scale_viscosity_coefficient(viscosity_coefficient);

    return scaled_viscosity_coefficient;
}

template <int dim, int nstate, typename real>
template<typename real2>
inline real2 NavierStokes<dim,nstate,real>
::compute_scaled_heat_conductivity_given_scaled_viscosity_coefficient_and_prandtl_number (const real2 scaled_viscosity_coefficient, const double prandtl_number_input) const
{
    /* Scaled nondimensionalized heat conductivity, $\hat{\kappa}^{*}$, given the scaled viscosity coefficient
     * Reference: Masatsuka 2018 "I do like CFD", p.148, eq.(4.14.13)
     */
    const real2 scaled_heat_conductivity = scaled_viscosity_coefficient/(this->gamm1*this->mach_inf_sqr*prandtl_number_input);
    
    return scaled_heat_conductivity;
}

template <int dim, int nstate, typename real>
template<typename real2>
inline real2 NavierStokes<dim,nstate,real>
::compute_scaled_heat_conductivity (const std::array<real2,nstate> &primitive_soln) const
{
    /* Scaled nondimensionalized heat conductivity, $\hat{\kappa}^{*}$
     * Reference: Masatsuka 2018 "I do like CFD", p.148, eq.(4.14.13)
     */
    const real2 scaled_viscosity_coefficient = compute_scaled_viscosity_coefficient<real2>(primitive_soln);

    const real2 scaled_heat_conductivity = compute_scaled_heat_conductivity_given_scaled_viscosity_coefficient_and_prandtl_number(scaled_viscosity_coefficient,prandtl_number);
    
    return scaled_heat_conductivity;
}

template <int dim, int nstate, typename real>
template<typename real2>
dealii::Tensor<1,dim,real2> NavierStokes<dim,nstate,real>
::compute_heat_flux (
    const std::array<real2,nstate> &primitive_soln,
    const std::array<dealii::Tensor<1,dim,real2>,nstate> &primitive_soln_gradient) const
{
    /* Nondimensionalized heat flux, $\bm{q}^{*}$
     * Reference: Masatsuka 2018 "I do like CFD", p.148, eq.(4.14.13)
     */
    const real2 scaled_heat_conductivity = compute_scaled_heat_conductivity<real2>(primitive_soln);
    const dealii::Tensor<1,dim,real2> temperature_gradient = compute_temperature_gradient<real2>(primitive_soln, primitive_soln_gradient);
    // Compute the heat flux
    const dealii::Tensor<1,dim,real2> heat_flux = compute_heat_flux_given_scaled_heat_conductivity_and_temperature_gradient<real2>(scaled_heat_conductivity,temperature_gradient);
    return heat_flux;
}

template <int dim, int nstate, typename real>
template<typename real2>
dealii::Tensor<1,dim,real2> NavierStokes<dim,nstate,real>
::compute_heat_flux_given_scaled_heat_conductivity_and_temperature_gradient (
    const real2 scaled_heat_conductivity,
    const dealii::Tensor<1,dim,real2> &temperature_gradient) const
{
    /* Nondimensionalized heat flux, $\bm{q}^{*}$
     * Reference: Masatsuka 2018 "I do like CFD", p.148, eq.(4.14.13)
     */
    dealii::Tensor<1,dim,real2> heat_flux;
    for (int d=0; d<dim; d++) {
        heat_flux[d] = -scaled_heat_conductivity*temperature_gradient[d];
    }
    return heat_flux;
}

template <int dim, int nstate, typename real>
template<typename real2>
dealii::Tensor<1,3,real2> NavierStokes<dim,nstate,real>
::compute_vorticity (
    const std::array<real2,nstate> &conservative_soln,
    const std::array<dealii::Tensor<1,dim,real2>,nstate> &conservative_soln_gradient) const
{
    // Compute the vorticity
    dealii::Tensor<1,3,real2> vorticity;
    for(int d=0; d<3; ++d) {
        vorticity[d] = 0.0;
    }
    if constexpr(dim>1) {
        // Get velocity gradient
        const std::array<dealii::Tensor<1,dim,real2>,nstate> primitive_soln_gradient = convert_conservative_gradient_to_primitive_gradient<real2>(conservative_soln, conservative_soln_gradient);
        const dealii::Tensor<2,dim,real2> velocities_gradient = extract_velocities_gradient_from_primitive_solution_gradient<real2>(primitive_soln_gradient);
        if constexpr(dim==2) {
            // vorticity exists only in z-component
            vorticity[2] = velocities_gradient[1][0] - velocities_gradient[0][1]; // z-component
        }
        if constexpr(dim==3) {
            vorticity[0] = velocities_gradient[2][1] - velocities_gradient[1][2]; // x-component
            vorticity[1] = velocities_gradient[0][2] - velocities_gradient[2][0]; // y-component
            vorticity[2] = velocities_gradient[1][0] - velocities_gradient[0][1]; // z-component
        }
    }
    return vorticity;
}

template <int dim, int nstate, typename real>
real NavierStokes<dim,nstate,real>
::compute_enstrophy (
    const std::array<real,nstate> &conservative_soln,
    const std::array<dealii::Tensor<1,dim,real>,nstate> &conservative_soln_gradient) const
{
    // Compute the vorticity
    dealii::Tensor<1,3,real> vorticity = compute_vorticity(conservative_soln, conservative_soln_gradient);
    // Compute enstrophy
    real enstrophy = 0.0;
    for(int d=0; d<3; ++d) {
        enstrophy += vorticity[d]*vorticity[d];
    }
    const real density = conservative_soln[0];
    enstrophy *= 0.5*density;
    return enstrophy;
}

template <int dim, int nstate, typename real>
real NavierStokes<dim,nstate,real>
::compute_vorticity_based_dissipation_rate_from_integrated_enstrophy (
    const real integrated_enstrophy) const
{
    real dissipation_rate = 2.0*integrated_enstrophy/(this->reynolds_number_inf);
    return dissipation_rate;
}

template <int dim, int nstate, typename real>
real NavierStokes<dim,nstate,real>
::compute_pressure_dilatation (
    const std::array<real,nstate> &conservative_soln,
    const std::array<dealii::Tensor<1,dim,real>,nstate> &conservative_soln_gradient) const
{
    // Get pressure
    const real pressure = this->template compute_pressure<real>(conservative_soln);

    // Get velocity gradient
    const std::array<dealii::Tensor<1,dim,real>,nstate> primitive_soln_gradient = convert_conservative_gradient_to_primitive_gradient<real>(conservative_soln, conservative_soln_gradient);
    const dealii::Tensor<2,dim,real> velocities_gradient = extract_velocities_gradient_from_primitive_solution_gradient<real>(primitive_soln_gradient);

    // Compute the pressure dilatation
    real pressure_dilatation = 0.0;
    for(int d=0; d<dim; ++d) {
        pressure_dilatation += velocities_gradient[d][d]; // divergence
    }
    pressure_dilatation *= pressure;

    return pressure_dilatation;
}

template <int dim, int nstate, typename real>
dealii::Tensor<2,dim,real> NavierStokes<dim,nstate,real>
::compute_deviatoric_strain_rate_tensor (
    const std::array<real,nstate> &conservative_soln,
    const std::array<dealii::Tensor<1,dim,real>,nstate> &conservative_soln_gradient) const
{
    // Get velocity gradient
    const std::array<dealii::Tensor<1,dim,real>,nstate> primitive_soln_gradient = convert_conservative_gradient_to_primitive_gradient<real>(conservative_soln, conservative_soln_gradient);
    const dealii::Tensor<2,dim,real> velocities_gradient = extract_velocities_gradient_from_primitive_solution_gradient<real>(primitive_soln_gradient);

    // Strain rate tensor, S_{i,j}
    const dealii::Tensor<2,dim,real> strain_rate_tensor = compute_strain_rate_tensor<real>(velocities_gradient);
    
    // Compute divergence of velocity
    real vel_divergence = 0.0;
    for(int d1=0; d1<dim; ++d1) {
        vel_divergence += velocities_gradient[d1][d1];
    }

    // Compute the deviatoric strain rate tensor
    dealii::Tensor<2,dim,real> deviatoric_strain_rate_tensor;
    for(int d1=0; d1<dim; ++d1) {
        for(int d2=0; d2<dim; ++d2) {
            deviatoric_strain_rate_tensor[d1][d2] = strain_rate_tensor[d1][d2] - (1.0/3.0)*vel_divergence;
        }
    }
    return deviatoric_strain_rate_tensor;
}

template <int dim, int nstate, typename real>
real NavierStokes<dim,nstate,real>
::get_tensor_magnitude_sqr (
    const dealii::Tensor<2,dim,real> &tensor) const
{
    real tensor_magnitude_sqr = 0.0;
    for (int i=0; i<dim; ++i) {
        for (int j=0; j<dim; ++j) {
            tensor_magnitude_sqr += tensor[i][j]*tensor[i][j];
        }
    }
    return tensor_magnitude_sqr;
}

template <int dim, int nstate, typename real>
real NavierStokes<dim,nstate,real>
::compute_deviatoric_strain_rate_tensor_magnitude_sqr (
    const std::array<real,nstate> &conservative_soln,
    const std::array<dealii::Tensor<1,dim,real>,nstate> &conservative_soln_gradient) const
{
    // Compute the deviatoric strain rate tensor
    const dealii::Tensor<2,dim,real> deviatoric_strain_rate_tensor = compute_deviatoric_strain_rate_tensor(conservative_soln,conservative_soln_gradient);
    // Get magnitude squared
    real deviatoric_strain_rate_tensor_magnitude_sqr = get_tensor_magnitude_sqr(deviatoric_strain_rate_tensor);
    
    return deviatoric_strain_rate_tensor_magnitude_sqr;
}

template <int dim, int nstate, typename real>
real NavierStokes<dim,nstate,real>
::compute_deviatoric_strain_rate_tensor_based_dissipation_rate_from_integrated_deviatoric_strain_rate_tensor_magnitude_sqr (
    const real integrated_deviatoric_strain_rate_tensor_magnitude_sqr) const
{
    real dissipation_rate = 2.0*integrated_deviatoric_strain_rate_tensor_magnitude_sqr/(this->reynolds_number_inf);
    return dissipation_rate;
}

template <int dim, int nstate, typename real>
template<typename real2>
dealii::Tensor<2,dim,real2> NavierStokes<dim,nstate,real>
::extract_velocities_gradient_from_primitive_solution_gradient (
    const std::array<dealii::Tensor<1,dim,real2>,nstate> &primitive_soln_gradient) const
{
    dealii::Tensor<2,dim,real2> velocities_gradient;
    for (int d1=0; d1<dim; d1++) {
        for (int d2=0; d2<dim; d2++) {
            velocities_gradient[d1][d2] = primitive_soln_gradient[1+d1][d2];
        }
    }
    return velocities_gradient;
}

template <int dim, int nstate, typename real>
template<typename real2>
dealii::Tensor<2,dim,real2> NavierStokes<dim,nstate,real>
::compute_strain_rate_tensor (
    const dealii::Tensor<2,dim,real2> &vel_gradient) const
{ 
    // Strain rate tensor, S_{i,j}
    dealii::Tensor<2,dim,real2> strain_rate_tensor;
    for (int d1=0; d1<dim; d1++) {
        for (int d2=0; d2<dim; d2++) {
            // rate of strain (deformation) tensor:
            strain_rate_tensor[d1][d2] = 0.5*(vel_gradient[d1][d2] + vel_gradient[d2][d1]);
        }
    }
    return strain_rate_tensor;
}

template <int dim, int nstate, typename real>
template<typename real2>
dealii::Tensor<2,dim,real2> NavierStokes<dim,nstate,real>
::compute_viscous_stress_tensor_via_scaled_viscosity_and_strain_rate_tensor (
    const real2 scaled_viscosity_coefficient,
    const dealii::Tensor<2,dim,real2> &strain_rate_tensor) const
{
    /* Nondimensionalized viscous stress tensor, $\bm{\tau}^{*}$ 
     * Reference: Masatsuka 2018 "I do like CFD", p.148, eq.(4.14.12)
     */

    // Divergence of velocity
    // -- Initialize
    real2 vel_divergence; // complex initializes it as 0+0i
    if(std::is_same<real2,real>::value){ 
        vel_divergence = 0.0;
    }
    // -- Obtain from trace of strain rate tensor
    for (int d=0; d<dim; d++) {
        vel_divergence += strain_rate_tensor[d][d];
    }

    // Viscous stress tensor, \tau_{i,j}
    dealii::Tensor<2,dim,real2> viscous_stress_tensor;
    const real2 scaled_2nd_viscosity_coefficient = (-2.0/3.0)*scaled_viscosity_coefficient; // Stokes' hypothesis
    for (int d1=0; d1<dim; d1++) {
        for (int d2=0; d2<dim; d2++) {
            viscous_stress_tensor[d1][d2] = 2.0*scaled_viscosity_coefficient*strain_rate_tensor[d1][d2];
        }
        viscous_stress_tensor[d1][d1] += scaled_2nd_viscosity_coefficient*vel_divergence;
    }
    return viscous_stress_tensor;
}

template <int dim, int nstate, typename real>
template<typename real2>
dealii::Tensor<2,dim,real2> NavierStokes<dim,nstate,real>
::compute_viscous_stress_tensor (
    const std::array<real2,nstate> &primitive_soln,
    const std::array<dealii::Tensor<1,dim,real2>,nstate> &primitive_soln_gradient) const
{
    /* Nondimensionalized viscous stress tensor, $\bm{\tau}^{*}$ 
     * Reference: Masatsuka 2018 "I do like CFD", p.148, eq.(4.14.12)
     */
    const dealii::Tensor<2,dim,real2> vel_gradient = extract_velocities_gradient_from_primitive_solution_gradient<real2>(primitive_soln_gradient);
    const dealii::Tensor<2,dim,real2> strain_rate_tensor = compute_strain_rate_tensor<real2>(vel_gradient);
    const real2 scaled_viscosity_coefficient = compute_scaled_viscosity_coefficient<real2>(primitive_soln);

    // Viscous stress tensor, \tau_{i,j}
    const dealii::Tensor<2,dim,real2> viscous_stress_tensor 
        = compute_viscous_stress_tensor_via_scaled_viscosity_and_strain_rate_tensor<real2>(scaled_viscosity_coefficient,strain_rate_tensor);

    return viscous_stress_tensor;
}

template <int dim, int nstate, typename real>
std::array<dealii::Tensor<1,dim,real>,nstate> NavierStokes<dim,nstate,real>
::dissipative_flux (
    const std::array<real,nstate> &conservative_soln,
    const std::array<dealii::Tensor<1,dim,real>,nstate> &solution_gradient) const
{
    /* Nondimensionalized viscous flux (i.e. dissipative flux)
     * Reference: Masatsuka 2018 "I do like CFD", p.148, eq.(4.12.1-4.12.4)
     */
    std::array<dealii::Tensor<1,dim,real>,nstate> viscous_flux = dissipative_flux_templated<real>(conservative_soln, solution_gradient);
    return viscous_flux;
}

template <int dim, int nstate, typename real>
dealii::Tensor<1,dim,real> NavierStokes<dim,nstate,real>
::compute_scaled_viscosity_gradient (
    const std::array<real,nstate> &primitive_soln,
    const dealii::Tensor<1,dim,real> &temperature_gradient) const
{
    /* Gradient of the scaled nondimensionalized viscosity coefficient
     * Reference: Masatsuka 2018 "I do like CFD", p.148, eq.(4.14.14 and 4.14.17)
     */
    const real temperature = this->compute_temperature(primitive_soln); // from Euler
    const real scaled_viscosity_coefficient = compute_scaled_viscosity_coefficient(primitive_soln);

    // Eq.(4.14.17)
    real dmudT = 0.5*(scaled_viscosity_coefficient/(temperature + temperature_ratio))*(1.0 + 3.0*temperature_ratio/temperature);

    // Gradient (dmudX) from dmudT and dTdX
    dealii::Tensor<1,dim,real> scaled_viscosity_coefficient_gradient;
    for (int d=0; d<dim; d++) {
        scaled_viscosity_coefficient_gradient[d] = dmudT*temperature_gradient[d];
    }

    return scaled_viscosity_coefficient_gradient;
}

// Returns the value from a CoDiPack or Sacado variable.
template<typename real>
double getValue(const real &x) {
    if constexpr(std::is_same<real,double>::value) {
        return x;
    }
    else if constexpr(std::is_same<real,FadType>::value) {
        return x.val(); // sacado
    } 
    else if constexpr(std::is_same<real,FadFadType>::value) {
        return x.val().val(); // sacado
    }
    else if constexpr(std::is_same<real,RadType>::value) {
      return x.value(); // CoDiPack
    } 
    else if(std::is_same<real,RadFadType>::value) {
        return x.value().value(); // CoDiPack
    }
}

template <int dim, int nstate, typename real>
dealii::Tensor<2,nstate,real> NavierStokes<dim,nstate,real>
::dissipative_flux_directional_jacobian (
    const std::array<real,nstate> &conservative_soln,
    const std::array<dealii::Tensor<1,dim,real>,nstate> &solution_gradient,
    const dealii::Tensor<1,dim,real> &normal) const
{
    using adtype = FadType;

    // Initialize AD objects
    std::array<adtype,nstate> AD_conservative_soln;
    std::array<dealii::Tensor<1,dim,adtype>,nstate> AD_solution_gradient;
    for (int s=0; s<nstate; s++) {
        adtype ADvar(nstate, s, getValue<real>(conservative_soln[s])); // create AD variable
        AD_conservative_soln[s] = ADvar;
        for (int d=0;d<dim;d++) {
            AD_solution_gradient[s][d] = getValue<real>(solution_gradient[s][d]);
        }
    }

    // Compute AD dissipative flux
    std::array<dealii::Tensor<1,dim,adtype>,nstate> AD_dissipative_flux = dissipative_flux_templated<adtype>(AD_conservative_soln, AD_solution_gradient);

    // Assemble the directional Jacobian
    dealii::Tensor<2,nstate,real> jacobian;
    for (int sp=0; sp<nstate; sp++) {
        // for each perturbed state (sp) variable
        for (int s=0; s<nstate; s++) {
            jacobian[s][sp] = 0.0;
            for (int d=0;d<dim;d++) {
                // Compute directional jacobian
                jacobian[s][sp] += AD_dissipative_flux[s][d].dx(sp)*normal[d];
            }
        }
    }
    return jacobian;
}

template <int dim, int nstate, typename real>
dealii::Tensor<2,nstate,real> NavierStokes<dim,nstate,real>
::dissipative_flux_directional_jacobian_wrt_gradient_component (
    const std::array<real,nstate> &conservative_soln,
    const std::array<dealii::Tensor<1,dim,real>,nstate> &solution_gradient,
    const dealii::Tensor<1,dim,real> &normal,
    const int d_gradient) const
{
    using adtype = FadType;

    // Initialize AD objects
    std::array<adtype,nstate> AD_conservative_soln;
    std::array<dealii::Tensor<1,dim,adtype>,nstate> AD_solution_gradient;
    for (int s=0; s<nstate; s++) {
        AD_conservative_soln[s] = getValue<real>(conservative_soln[s]);
        for (int d=0;d<dim;d++) {
            if(d == d_gradient){
                adtype ADvar(nstate, s, getValue<real>(solution_gradient[s][d])); // create AD variable
                AD_solution_gradient[s][d] = ADvar;
            }
            else {
                AD_solution_gradient[s][d] = getValue<real>(solution_gradient[s][d]);
            }
        }
    }

    // Compute AD dissipative flux
    std::array<dealii::Tensor<1,dim,adtype>,nstate> AD_dissipative_flux = dissipative_flux_templated<adtype>(AD_conservative_soln, AD_solution_gradient);

    // Assemble the directional Jacobian
    dealii::Tensor<2,nstate,real> jacobian;
    for (int sp=0; sp<nstate; sp++) {
        // for each perturbed state (sp) variable
        for (int s=0; s<nstate; s++) {
            jacobian[s][sp] = 0.0;
            for (int d=0;d<dim;d++) {
                // Compute directional jacobian
                jacobian[s][sp] += AD_dissipative_flux[s][d].dx(sp)*normal[d];
            }
        }
    }
    return jacobian;
}

template <int dim, int nstate, typename real>
std::array<real,nstate> NavierStokes<dim,nstate,real>
::dissipative_source_term (
    const dealii::Point<dim,real> &pos) const
{    
    // Get Manufactured Solution values
    const std::array<real,nstate> manufactured_solution = this->get_manufactured_solution_value(pos); // from Euler
    
    // Get Manufactured Solution gradient
    const std::array<dealii::Tensor<1,dim,real>,nstate> manufactured_solution_gradient = this->get_manufactured_solution_gradient(pos); // from Euler
    
    // Get Manufactured Solution hessian
    std::array<dealii::SymmetricTensor<2,dim,real>,nstate> manufactured_solution_hessian;
    for (int s=0; s<nstate; s++) {
        dealii::SymmetricTensor<2,dim,real> hessian = this->manufactured_solution_function->hessian(pos,s);
        for (int dr=0;dr<dim;dr++) {
            for (int dc=0;dc<dim;dc++) {
                manufactured_solution_hessian[s][dr][dc] = hessian[dr][dc];
            }
        }
    }

    // First term -- wrt to the conservative variables
    // This is similar, should simply provide this function a flux_directional_jacobian() -- could restructure later
    dealii::Tensor<1,nstate,real> dissipative_flux_divergence;
    for (int d=0;d<dim;d++) {
        dealii::Tensor<1,dim,real> normal;
        normal[d] = 1.0;
        const dealii::Tensor<2,nstate,real> jacobian = dissipative_flux_directional_jacobian(manufactured_solution, manufactured_solution_gradient, normal);
        
        // get the directional jacobian wrt gradient
        std::array<dealii::Tensor<2,nstate,real>,dim> jacobian_wrt_gradient;
        for (int d_gradient=0;d_gradient<dim;d_gradient++) {
            
            // get the directional jacobian wrt gradient component (x,y,z)
            const dealii::Tensor<2,nstate,real> jacobian_wrt_gradient_component = dissipative_flux_directional_jacobian_wrt_gradient_component(manufactured_solution, manufactured_solution_gradient, normal, d_gradient);
            
            // store each component in jacobian_wrt_gradient -- could do this in the function used above
            for (int sr = 0; sr < nstate; ++sr) {
                for (int sc = 0; sc < nstate; ++sc) {
                    jacobian_wrt_gradient[d_gradient][sr][sc] = jacobian_wrt_gradient_component[sr][sc];
                }
            }
        }
        for (int sr = 0; sr < nstate; ++sr) {
            real jac_grad_row = 0.0;
            for (int sc = 0; sc < nstate; ++sc) {
                jac_grad_row += jacobian[sr][sc]*manufactured_solution_gradient[sc][d];
                // Second term -- wrt to the gradient of conservative variables
                // -- add the contribution of each gradient component (e.g. x,y,z for dim==3)
                for (int d_gradient=0;d_gradient<dim;d_gradient++) {
                    jac_grad_row += jacobian_wrt_gradient[d_gradient][sr][sc]*manufactured_solution_hessian[sc][d_gradient][d]; // symmetric so d indexing works both ways
                }
            }
            dissipative_flux_divergence[sr] += jac_grad_row;
        }
    }
    std::array<real,nstate> dissipative_source_term;
    for (int s=0; s<nstate; s++) {
        dissipative_source_term[s] = dissipative_flux_divergence[s];
    }

    return dissipative_source_term;
}

template <int dim, int nstate, typename real>
std::array<real,nstate> NavierStokes<dim,nstate,real>
::source_term (
    const dealii::Point<dim,real> &pos,
    const std::array<real,nstate> &/*conservative_soln*/,
    const real /*current_time*/) const
{
    // will probably have to change this line: -- modify so we only need to provide a jacobian
    const std::array<real,nstate> conv_source_term = this->convective_source_term(pos);
    const std::array<real,nstate> diss_source_term = dissipative_source_term(pos);
    std::array<real,nstate> source_term;
    for (int s=0; s<nstate; s++)
    {
        source_term[s] = conv_source_term[s] + diss_source_term[s];
    }
    return source_term;
}

template <int dim, int nstate, typename real>
dealii::Tensor<2,nstate,real> NavierStokes<dim,nstate,real>
::convective_flux_directional_jacobian_via_dfad (
    std::array<real,nstate> &conservative_soln,
    const dealii::Tensor<1,dim,real> &normal) const
{
    using adtype = FadType;

    // Initialize AD objects
    std::array<adtype,nstate> AD_conservative_soln;
    for (int s=0; s<nstate; s++) {
        adtype ADvar(nstate, s, getValue<real>(conservative_soln[s])); // create AD variable
        AD_conservative_soln[s] = ADvar;
    }

    // Compute AD convective flux
    // -- taken exactly from euler.cpp:
    std::array<dealii::Tensor<1,dim,adtype>,nstate> AD_conv_flux;
    const adtype density = AD_conservative_soln[0];
    const adtype pressure = this->template compute_pressure<adtype>(AD_conservative_soln);
    const dealii::Tensor<1,dim,adtype> vel = this->template compute_velocities<adtype>(AD_conservative_soln);
    const adtype specific_total_energy = AD_conservative_soln[nstate-1]/AD_conservative_soln[0];
    const adtype specific_total_enthalpy = specific_total_energy + pressure/density;
    for (int flux_dim=0; flux_dim<dim; ++flux_dim) {
        // Density equation
        AD_conv_flux[0][flux_dim] = AD_conservative_soln[1+flux_dim];
        // Momentum equation
        for (int velocity_dim=0; velocity_dim<dim; ++velocity_dim){
            AD_conv_flux[1+velocity_dim][flux_dim] = density*vel[flux_dim]*vel[velocity_dim];
        }
        AD_conv_flux[1+flux_dim][flux_dim] += pressure; // Add diagonal of pressure
        // Energy equation
        AD_conv_flux[nstate-1][flux_dim] = density*vel[flux_dim]*specific_total_enthalpy;
    }
    // -- end of computing the AD convective flux

    // Assemble the directional Jacobian
    dealii::Tensor<2,nstate,real> jacobian;
    for (int sp=0; sp<nstate; sp++) {
        // for each perturbed state (sp) variable
        for (int s=0; s<nstate; s++) {
            jacobian[s][sp] = 0.0;
            for (int d=0;d<dim;d++) {
                // Compute directional jacobian
                jacobian[s][sp] += AD_conv_flux[s][d].dx(sp)*normal[d];
            }
        }
    }
    return jacobian;
}

template <int dim, int nstate, typename real>
inline real NavierStokes<dim,nstate,real>
::compute_scaled_viscosity_coefficient_derivative_wrt_temperature_via_dfad (
    std::array<real,nstate> &conservative_soln) const
{
    using adtype = FadType;

    // Step 1: Primitive solution
    const std::array<real,nstate> primitive_soln = this->template convert_conservative_to_primitive<real>(conservative_soln); // from Euler
    
    // Step 2: Compute temperature
    real temperature = this->template compute_temperature<real>(primitive_soln); // from Euler

    // Initialize AD objects
    adtype AD_temperature(1, 0, getValue<real>(temperature));
    
    // Compute the AD scaled viscosity coefficient
    adtype viscosity_coefficient = ((1.0 + temperature_ratio)/(AD_temperature + temperature_ratio))*pow(AD_temperature,1.5);
    adtype scaled_viscosity_coefficient = viscosity_coefficient/reynolds_number_inf;

    // Get the derivative from AD
    real dmudT = scaled_viscosity_coefficient.dx(0);

    return dmudT;
}

template <int dim, int nstate, typename real>
template<typename real2>
std::array<dealii::Tensor<1,dim,real2>,nstate> NavierStokes<dim,nstate,real>
::dissipative_flux_templated (
    const std::array<real2,nstate> &conservative_soln,
    const std::array<dealii::Tensor<1,dim,real2>,nstate> &solution_gradient) const
{
    /* Nondimensionalized viscous flux (i.e. dissipative flux)
     * Reference: Masatsuka 2018 "I do like CFD", p.148, eq.(4.12.1-4.12.4)
     */

    // Step 1: Primitive solution
    const std::array<real2,nstate> primitive_soln = this->template convert_conservative_to_primitive<real2>(conservative_soln); // from Euler
    
    // Step 2: Gradient of primitive solution
    const std::array<dealii::Tensor<1,dim,real2>,nstate> primitive_soln_gradient = convert_conservative_gradient_to_primitive_gradient<real2>(conservative_soln, solution_gradient);
    
    // Step 3: Viscous stress tensor, Velocities, Heat flux
    const dealii::Tensor<2,dim,real2> viscous_stress_tensor = compute_viscous_stress_tensor<real2>(primitive_soln, primitive_soln_gradient);
    const dealii::Tensor<1,dim,real2> vel = this->template extract_velocities_from_primitive<real2>(primitive_soln); // from Euler
    const dealii::Tensor<1,dim,real2> heat_flux = compute_heat_flux<real2>(primitive_soln, primitive_soln_gradient);

    // Step 4: Construct viscous flux; Note: sign corresponds to LHS
    const std::array<dealii::Tensor<1,dim,real2>,nstate> viscous_flux = dissipative_flux_given_velocities_viscous_stress_tensor_and_heat_flux<real2>(vel,viscous_stress_tensor,heat_flux);
    return viscous_flux;
}

template <int dim, int nstate, typename real>
template<typename real2>
std::array<dealii::Tensor<1,dim,real2>,nstate> NavierStokes<dim,nstate,real>
::dissipative_flux_given_velocities_viscous_stress_tensor_and_heat_flux (
    const dealii::Tensor<1,dim,real2> &vel,
    const dealii::Tensor<2,dim,real2> &viscous_stress_tensor,
    const dealii::Tensor<1,dim,real2> &heat_flux) const
{
    /* Nondimensionalized viscous flux (i.e. dissipative flux)
     * Reference: Masatsuka 2018 "I do like CFD", p.148, eq.(4.12.1-4.12.4)
     */

    /* Construct viscous flux given velocities, viscous stress tensor,
     * and heat flux; Note: sign corresponds to LHS
     */
    std::array<dealii::Tensor<1,dim,real2>,nstate> viscous_flux;
    for (int flux_dim=0; flux_dim<dim; ++flux_dim) {
        // Density equation
        viscous_flux[0][flux_dim] = 0.0;
        // Momentum equation
        for (int stress_dim=0; stress_dim<dim; ++stress_dim){
            viscous_flux[1+stress_dim][flux_dim] = -viscous_stress_tensor[stress_dim][flux_dim];
        }
        // Energy equation
        viscous_flux[nstate-1][flux_dim] = 0.0;
        for (int stress_dim=0; stress_dim<dim; ++stress_dim){
           viscous_flux[nstate-1][flux_dim] -= vel[stress_dim]*viscous_stress_tensor[flux_dim][stress_dim];
        }
        viscous_flux[nstate-1][flux_dim] += heat_flux[flux_dim];
    }
    return viscous_flux;
}

template <int dim, int nstate, typename real>
void NavierStokes<dim,nstate,real>
::boundary_wall (
   const dealii::Tensor<1,dim,real> &/*normal_int*/,
   const std::array<real,nstate> &soln_int,
   const std::array<dealii::Tensor<1,dim,real>,nstate> &soln_grad_int,
   std::array<real,nstate> &soln_bc,
   std::array<dealii::Tensor<1,dim,real>,nstate> &soln_grad_bc) const
{
    using thermal_boundary_condition_enum = Parameters::NavierStokesParam::ThermalBoundaryCondition;

    // No-slip wall boundary conditions
    // Given by equations 460-461 of the following paper
    // Hartmann, Ralf. "Numerical analysis of higher order discontinuous Galerkin finite element methods." (2008): 1-107.
    const std::array<real,nstate> primitive_interior_values = this->template convert_conservative_to_primitive<real>(soln_int);

    // Copy density
    std::array<real,nstate> primitive_boundary_values;
    primitive_boundary_values[0] = primitive_interior_values[0];

    // Associated thermal boundary condition
    if(thermal_boundary_condition_type == thermal_boundary_condition_enum::isothermal) { 
        // isothermal boundary
        primitive_boundary_values[nstate-1] = this->compute_pressure_from_density_temperature(primitive_boundary_values[0], isothermal_wall_temperature);
    } else if(thermal_boundary_condition_type == thermal_boundary_condition_enum::adiabatic) {
        // adiabatic boundary
        primitive_boundary_values[nstate-1] = primitive_interior_values[nstate-1];
    }
    
    // No-slip boundary condition on velocity
    dealii::Tensor<1,dim,real> velocities_bc;
    for (int d=0; d<dim; d++) {
        velocities_bc[d] = 0.0;
    }
    for (int d=0; d<dim; ++d) {
        primitive_boundary_values[1+d] = velocities_bc[d];
    }

    // Apply boundary conditions:
    // -- solution at boundary
    const std::array<real,nstate> modified_conservative_boundary_values = this->convert_primitive_to_conservative(primitive_boundary_values);
    for (int istate=0; istate<nstate; ++istate) {
        soln_bc[istate] = modified_conservative_boundary_values[istate];
    }
    // -- gradient of solution at boundary
    for (int istate=0; istate<nstate; ++istate) {
        soln_grad_bc[istate] = soln_grad_int[istate];
    }
}

template <int dim, int nstate, typename real>
void NavierStokes<dim,nstate,real>
::boundary_manufactured_solution (
    const dealii::Point<dim, real> &pos,
    const dealii::Tensor<1,dim,real> &/*normal_int*/,
    const std::array<real,nstate> &/*soln_int*/,
    const std::array<dealii::Tensor<1,dim,real>,nstate> &/*soln_grad_int*/,
    std::array<real,nstate> &soln_bc,
    std::array<dealii::Tensor<1,dim,real>,nstate> &soln_grad_bc) const
{
    // Manufactured solution boundary condition 
    // Note: This is consistent with Navah & Nadarajah (2018)
    std::array<real,nstate> boundary_values;
    std::array<dealii::Tensor<1,dim,real>,nstate> boundary_gradients;
    for (int i=0; i<nstate; i++) {
        boundary_values[i] = this->manufactured_solution_function->value (pos, i);
        boundary_gradients[i] = this->manufactured_solution_function->gradient (pos, i);
    }
    for (int istate=0; istate<nstate; istate++) {
        soln_bc[istate] = boundary_values[istate];
        // soln_grad_bc[istate] = soln_grad_int[istate]; // done in convection_diffusion.cpp
        soln_grad_bc[istate] = boundary_gradients[istate];
    }
}

// Instantiate explicitly
template class NavierStokes < PHILIP_DIM, PHILIP_DIM+2, double >;
template class NavierStokes < PHILIP_DIM, PHILIP_DIM+2, FadType  >;
template class NavierStokes < PHILIP_DIM, PHILIP_DIM+2, RadType  >;
template class NavierStokes < PHILIP_DIM, PHILIP_DIM+2, FadFadType >;
template class NavierStokes < PHILIP_DIM, PHILIP_DIM+2, RadFadType >;

//==============================================================================
// -> Templated member functions:
//------------------------------------------------------------------------------
// -->Required templated member functions by unit tests
//------------------------------------------------------------------------------
// -- compute_scaled_viscosity_coefficient()
template double     NavierStokes < PHILIP_DIM, PHILIP_DIM+2, double    >::compute_scaled_viscosity_coefficient< double     >(const std::array<double    ,PHILIP_DIM+2> &primitive_soln) const;
template FadType    NavierStokes < PHILIP_DIM, PHILIP_DIM+2, FadType   >::compute_scaled_viscosity_coefficient< FadType    >(const std::array<FadType   ,PHILIP_DIM+2> &primitive_soln) const;
template RadType    NavierStokes < PHILIP_DIM, PHILIP_DIM+2, RadType   >::compute_scaled_viscosity_coefficient< RadType    >(const std::array<RadType   ,PHILIP_DIM+2> &primitive_soln) const;
template FadFadType NavierStokes < PHILIP_DIM, PHILIP_DIM+2, FadFadType>::compute_scaled_viscosity_coefficient< FadFadType >(const std::array<FadFadType,PHILIP_DIM+2> &primitive_soln) const;
template RadFadType NavierStokes < PHILIP_DIM, PHILIP_DIM+2, RadFadType>::compute_scaled_viscosity_coefficient< RadFadType >(const std::array<RadFadType,PHILIP_DIM+2> &primitive_soln) const;
//------------------------------------------------------------------------------
// -->Required templated member functions by classes derived from ModelBase
//------------------------------------------------------------------------------
// -- convert_conservative_gradient_to_primitive_gradient()
template std::array<dealii::Tensor<1,PHILIP_DIM,double    >,PHILIP_DIM+2> NavierStokes<PHILIP_DIM,PHILIP_DIM+2,double    >::convert_conservative_gradient_to_primitive_gradient<double    >(const std::array<double    ,PHILIP_DIM+2> &conservative_soln, const std::array<dealii::Tensor<1,PHILIP_DIM,double    >,PHILIP_DIM+2> &conservative_soln_gradient) const;
template std::array<dealii::Tensor<1,PHILIP_DIM,FadType   >,PHILIP_DIM+2> NavierStokes<PHILIP_DIM,PHILIP_DIM+2,FadType   >::convert_conservative_gradient_to_primitive_gradient<FadType   >(const std::array<FadType   ,PHILIP_DIM+2> &conservative_soln, const std::array<dealii::Tensor<1,PHILIP_DIM,FadType   >,PHILIP_DIM+2> &conservative_soln_gradient) const;
template std::array<dealii::Tensor<1,PHILIP_DIM,RadType   >,PHILIP_DIM+2> NavierStokes<PHILIP_DIM,PHILIP_DIM+2,RadType   >::convert_conservative_gradient_to_primitive_gradient<RadType   >(const std::array<RadType   ,PHILIP_DIM+2> &conservative_soln, const std::array<dealii::Tensor<1,PHILIP_DIM,RadType   >,PHILIP_DIM+2> &conservative_soln_gradient) const;
template std::array<dealii::Tensor<1,PHILIP_DIM,FadFadType>,PHILIP_DIM+2> NavierStokes<PHILIP_DIM,PHILIP_DIM+2,FadFadType>::convert_conservative_gradient_to_primitive_gradient<FadFadType>(const std::array<FadFadType,PHILIP_DIM+2> &conservative_soln, const std::array<dealii::Tensor<1,PHILIP_DIM,FadFadType>,PHILIP_DIM+2> &conservative_soln_gradient) const;
template std::array<dealii::Tensor<1,PHILIP_DIM,RadFadType>,PHILIP_DIM+2> NavierStokes<PHILIP_DIM,PHILIP_DIM+2,RadFadType>::convert_conservative_gradient_to_primitive_gradient<RadFadType>(const std::array<RadFadType,PHILIP_DIM+2> &conservative_soln, const std::array<dealii::Tensor<1,PHILIP_DIM,RadFadType>,PHILIP_DIM+2> &conservative_soln_gradient) const;
// -- extract_velocities_gradient_from_primitive_solution_gradient()
template dealii::Tensor<2,PHILIP_DIM,double    > NavierStokes<PHILIP_DIM,PHILIP_DIM+2,double    >::extract_velocities_gradient_from_primitive_solution_gradient<double    > (const std::array<dealii::Tensor<1,PHILIP_DIM,double    >,PHILIP_DIM+2> &primitive_soln_gradient) const;
template dealii::Tensor<2,PHILIP_DIM,FadType   > NavierStokes<PHILIP_DIM,PHILIP_DIM+2,FadType   >::extract_velocities_gradient_from_primitive_solution_gradient<FadType   > (const std::array<dealii::Tensor<1,PHILIP_DIM,FadType   >,PHILIP_DIM+2> &primitive_soln_gradient) const;
template dealii::Tensor<2,PHILIP_DIM,RadType   > NavierStokes<PHILIP_DIM,PHILIP_DIM+2,RadType   >::extract_velocities_gradient_from_primitive_solution_gradient<RadType   > (const std::array<dealii::Tensor<1,PHILIP_DIM,RadType   >,PHILIP_DIM+2> &primitive_soln_gradient) const;
template dealii::Tensor<2,PHILIP_DIM,FadFadType> NavierStokes<PHILIP_DIM,PHILIP_DIM+2,FadFadType>::extract_velocities_gradient_from_primitive_solution_gradient<FadFadType> (const std::array<dealii::Tensor<1,PHILIP_DIM,FadFadType>,PHILIP_DIM+2> &primitive_soln_gradient) const;
template dealii::Tensor<2,PHILIP_DIM,RadFadType> NavierStokes<PHILIP_DIM,PHILIP_DIM+2,RadFadType>::extract_velocities_gradient_from_primitive_solution_gradient<RadFadType> (const std::array<dealii::Tensor<1,PHILIP_DIM,RadFadType>,PHILIP_DIM+2> &primitive_soln_gradient) const;
// -- dissipative_flux_given_velocities_viscous_stress_tensor_and_heat_flux()
template std::array<dealii::Tensor<1,PHILIP_DIM,double    >,PHILIP_DIM+2> NavierStokes<PHILIP_DIM,PHILIP_DIM+2,double    >::dissipative_flux_given_velocities_viscous_stress_tensor_and_heat_flux<double    >(const dealii::Tensor<1,PHILIP_DIM,double    > &vel, const dealii::Tensor<2,PHILIP_DIM,double    > &viscous_stress_tensor, const dealii::Tensor<1,PHILIP_DIM,double    > &heat_flux) const;
template std::array<dealii::Tensor<1,PHILIP_DIM,FadType   >,PHILIP_DIM+2> NavierStokes<PHILIP_DIM,PHILIP_DIM+2,FadType   >::dissipative_flux_given_velocities_viscous_stress_tensor_and_heat_flux<FadType   >(const dealii::Tensor<1,PHILIP_DIM,FadType   > &vel, const dealii::Tensor<2,PHILIP_DIM,FadType   > &viscous_stress_tensor, const dealii::Tensor<1,PHILIP_DIM,FadType   > &heat_flux) const;
template std::array<dealii::Tensor<1,PHILIP_DIM,RadType   >,PHILIP_DIM+2> NavierStokes<PHILIP_DIM,PHILIP_DIM+2,RadType   >::dissipative_flux_given_velocities_viscous_stress_tensor_and_heat_flux<RadType   >(const dealii::Tensor<1,PHILIP_DIM,RadType   > &vel, const dealii::Tensor<2,PHILIP_DIM,RadType   > &viscous_stress_tensor, const dealii::Tensor<1,PHILIP_DIM,RadType   > &heat_flux) const;
template std::array<dealii::Tensor<1,PHILIP_DIM,FadFadType>,PHILIP_DIM+2> NavierStokes<PHILIP_DIM,PHILIP_DIM+2,FadFadType>::dissipative_flux_given_velocities_viscous_stress_tensor_and_heat_flux<FadFadType>(const dealii::Tensor<1,PHILIP_DIM,FadFadType> &vel, const dealii::Tensor<2,PHILIP_DIM,FadFadType> &viscous_stress_tensor, const dealii::Tensor<1,PHILIP_DIM,FadFadType> &heat_flux) const;
template std::array<dealii::Tensor<1,PHILIP_DIM,RadFadType>,PHILIP_DIM+2> NavierStokes<PHILIP_DIM,PHILIP_DIM+2,RadFadType>::dissipative_flux_given_velocities_viscous_stress_tensor_and_heat_flux<RadFadType>(const dealii::Tensor<1,PHILIP_DIM,RadFadType> &vel, const dealii::Tensor<2,PHILIP_DIM,RadFadType> &viscous_stress_tensor, const dealii::Tensor<1,PHILIP_DIM,RadFadType> &heat_flux) const;
// -- -- instantiate all the real types with real2 = FadType for automatic differentiation in classes derived from LargeEddySimulationBase
template std::array<dealii::Tensor<1,PHILIP_DIM,FadType   >,PHILIP_DIM+2> NavierStokes<PHILIP_DIM,PHILIP_DIM+2,double    >::dissipative_flux_given_velocities_viscous_stress_tensor_and_heat_flux<FadType   >(const dealii::Tensor<1,PHILIP_DIM,FadType   > &vel, const dealii::Tensor<2,PHILIP_DIM,FadType   > &viscous_stress_tensor, const dealii::Tensor<1,PHILIP_DIM,FadType   > &heat_flux) const;
template std::array<dealii::Tensor<1,PHILIP_DIM,FadType   >,PHILIP_DIM+2> NavierStokes<PHILIP_DIM,PHILIP_DIM+2,RadType   >::dissipative_flux_given_velocities_viscous_stress_tensor_and_heat_flux<FadType   >(const dealii::Tensor<1,PHILIP_DIM,FadType   > &vel, const dealii::Tensor<2,PHILIP_DIM,FadType   > &viscous_stress_tensor, const dealii::Tensor<1,PHILIP_DIM,FadType   > &heat_flux) const;
template std::array<dealii::Tensor<1,PHILIP_DIM,FadType   >,PHILIP_DIM+2> NavierStokes<PHILIP_DIM,PHILIP_DIM+2,FadFadType>::dissipative_flux_given_velocities_viscous_stress_tensor_and_heat_flux<FadType   >(const dealii::Tensor<1,PHILIP_DIM,FadType   > &vel, const dealii::Tensor<2,PHILIP_DIM,FadType   > &viscous_stress_tensor, const dealii::Tensor<1,PHILIP_DIM,FadType   > &heat_flux) const;
template std::array<dealii::Tensor<1,PHILIP_DIM,FadType   >,PHILIP_DIM+2> NavierStokes<PHILIP_DIM,PHILIP_DIM+2,RadFadType>::dissipative_flux_given_velocities_viscous_stress_tensor_and_heat_flux<FadType   >(const dealii::Tensor<1,PHILIP_DIM,FadType   > &vel, const dealii::Tensor<2,PHILIP_DIM,FadType   > &viscous_stress_tensor, const dealii::Tensor<1,PHILIP_DIM,FadType   > &heat_flux) const;
// -- compute_strain_rate_tensor()
template dealii::Tensor<2,PHILIP_DIM,double    > NavierStokes<PHILIP_DIM,PHILIP_DIM+2,double    >::compute_strain_rate_tensor<double    > (const dealii::Tensor<2,PHILIP_DIM,double    > &vel_gradient) const;
template dealii::Tensor<2,PHILIP_DIM,FadType   > NavierStokes<PHILIP_DIM,PHILIP_DIM+2,FadType   >::compute_strain_rate_tensor<FadType   > (const dealii::Tensor<2,PHILIP_DIM,FadType   > &vel_gradient) const;
template dealii::Tensor<2,PHILIP_DIM,RadType   > NavierStokes<PHILIP_DIM,PHILIP_DIM+2,RadType   >::compute_strain_rate_tensor<RadType   > (const dealii::Tensor<2,PHILIP_DIM,RadType   > &vel_gradient) const;
template dealii::Tensor<2,PHILIP_DIM,FadFadType> NavierStokes<PHILIP_DIM,PHILIP_DIM+2,FadFadType>::compute_strain_rate_tensor<FadFadType> (const dealii::Tensor<2,PHILIP_DIM,FadFadType> &vel_gradient) const;
template dealii::Tensor<2,PHILIP_DIM,RadFadType> NavierStokes<PHILIP_DIM,PHILIP_DIM+2,RadFadType>::compute_strain_rate_tensor<RadFadType> (const dealii::Tensor<2,PHILIP_DIM,RadFadType> &vel_gradient) const;
// -- -- instantiate all the real types with real2 = FadType for automatic differentiation in classes derived from LargeEddySimulationBase
template dealii::Tensor<2,PHILIP_DIM,FadType   > NavierStokes<PHILIP_DIM,PHILIP_DIM+2,double    >::compute_strain_rate_tensor<FadType   > (const dealii::Tensor<2,PHILIP_DIM,FadType   > &vel_gradient) const;
template dealii::Tensor<2,PHILIP_DIM,FadType   > NavierStokes<PHILIP_DIM,PHILIP_DIM+2,RadType   >::compute_strain_rate_tensor<FadType   > (const dealii::Tensor<2,PHILIP_DIM,FadType   > &vel_gradient) const;
template dealii::Tensor<2,PHILIP_DIM,FadType   > NavierStokes<PHILIP_DIM,PHILIP_DIM+2,FadFadType>::compute_strain_rate_tensor<FadType   > (const dealii::Tensor<2,PHILIP_DIM,FadType   > &vel_gradient) const;
template dealii::Tensor<2,PHILIP_DIM,FadType   > NavierStokes<PHILIP_DIM,PHILIP_DIM+2,RadFadType>::compute_strain_rate_tensor<FadType   > (const dealii::Tensor<2,PHILIP_DIM,FadType   > &vel_gradient) const;
// -- extract_velocities_gradient_from_primitive_solution_gradient()
// -- -- instantiate all the real types with real2 = FadType for automatic differentiation in classes derived from LargeEddySimulationBase
template dealii::Tensor<2,PHILIP_DIM,FadType   > NavierStokes<PHILIP_DIM,PHILIP_DIM+2,double    >::extract_velocities_gradient_from_primitive_solution_gradient<FadType   > (const std::array<dealii::Tensor<1,PHILIP_DIM,FadType   >,PHILIP_DIM+2> &primitive_soln_gradient) const;
template dealii::Tensor<2,PHILIP_DIM,FadType   > NavierStokes<PHILIP_DIM,PHILIP_DIM+2,RadType   >::extract_velocities_gradient_from_primitive_solution_gradient<FadType   > (const std::array<dealii::Tensor<1,PHILIP_DIM,FadType   >,PHILIP_DIM+2> &primitive_soln_gradient) const;
template dealii::Tensor<2,PHILIP_DIM,FadType   > NavierStokes<PHILIP_DIM,PHILIP_DIM+2,FadFadType>::extract_velocities_gradient_from_primitive_solution_gradient<FadType   > (const std::array<dealii::Tensor<1,PHILIP_DIM,FadType   >,PHILIP_DIM+2> &primitive_soln_gradient) const;
template dealii::Tensor<2,PHILIP_DIM,FadType   > NavierStokes<PHILIP_DIM,PHILIP_DIM+2,RadFadType>::extract_velocities_gradient_from_primitive_solution_gradient<FadType   > (const std::array<dealii::Tensor<1,PHILIP_DIM,FadType   >,PHILIP_DIM+2> &primitive_soln_gradient) const;
// -- compute_viscous_stress_tensor_via_scaled_viscosity_and_strain_rate_tensor()
template dealii::Tensor<2,PHILIP_DIM,double    > NavierStokes<PHILIP_DIM,PHILIP_DIM+2,double    >::compute_viscous_stress_tensor_via_scaled_viscosity_and_strain_rate_tensor<double    > (const double     scaled_viscosity_coefficient, const dealii::Tensor<2,PHILIP_DIM,double    > &strain_rate_tensor) const;
template dealii::Tensor<2,PHILIP_DIM,FadType   > NavierStokes<PHILIP_DIM,PHILIP_DIM+2,FadType   >::compute_viscous_stress_tensor_via_scaled_viscosity_and_strain_rate_tensor<FadType   > (const FadType    scaled_viscosity_coefficient, const dealii::Tensor<2,PHILIP_DIM,FadType   > &strain_rate_tensor) const;
template dealii::Tensor<2,PHILIP_DIM,RadType   > NavierStokes<PHILIP_DIM,PHILIP_DIM+2,RadType   >::compute_viscous_stress_tensor_via_scaled_viscosity_and_strain_rate_tensor<RadType   > (const RadType    scaled_viscosity_coefficient, const dealii::Tensor<2,PHILIP_DIM,RadType   > &strain_rate_tensor) const;
template dealii::Tensor<2,PHILIP_DIM,FadFadType> NavierStokes<PHILIP_DIM,PHILIP_DIM+2,FadFadType>::compute_viscous_stress_tensor_via_scaled_viscosity_and_strain_rate_tensor<FadFadType> (const FadFadType scaled_viscosity_coefficient, const dealii::Tensor<2,PHILIP_DIM,FadFadType> &strain_rate_tensor) const;
template dealii::Tensor<2,PHILIP_DIM,RadFadType> NavierStokes<PHILIP_DIM,PHILIP_DIM+2,RadFadType>::compute_viscous_stress_tensor_via_scaled_viscosity_and_strain_rate_tensor<RadFadType> (const RadFadType scaled_viscosity_coefficient, const dealii::Tensor<2,PHILIP_DIM,RadFadType> &strain_rate_tensor) const;
// -- -- instantiate all the real types with real2 = FadType for automatic differentiation in classes derived from LargeEddySimulationBase
template dealii::Tensor<2,PHILIP_DIM,FadType   > NavierStokes<PHILIP_DIM,PHILIP_DIM+2,double    >::compute_viscous_stress_tensor_via_scaled_viscosity_and_strain_rate_tensor<FadType   > (const FadType    scaled_viscosity_coefficient, const dealii::Tensor<2,PHILIP_DIM,FadType   > &strain_rate_tensor) const;
template dealii::Tensor<2,PHILIP_DIM,FadType   > NavierStokes<PHILIP_DIM,PHILIP_DIM+2,RadType   >::compute_viscous_stress_tensor_via_scaled_viscosity_and_strain_rate_tensor<FadType   > (const FadType    scaled_viscosity_coefficient, const dealii::Tensor<2,PHILIP_DIM,FadType   > &strain_rate_tensor) const;
template dealii::Tensor<2,PHILIP_DIM,FadType   > NavierStokes<PHILIP_DIM,PHILIP_DIM+2,FadFadType>::compute_viscous_stress_tensor_via_scaled_viscosity_and_strain_rate_tensor<FadType   > (const FadType    scaled_viscosity_coefficient, const dealii::Tensor<2,PHILIP_DIM,FadType   > &strain_rate_tensor) const;
template dealii::Tensor<2,PHILIP_DIM,FadType   > NavierStokes<PHILIP_DIM,PHILIP_DIM+2,RadFadType>::compute_viscous_stress_tensor_via_scaled_viscosity_and_strain_rate_tensor<FadType   > (const FadType    scaled_viscosity_coefficient, const dealii::Tensor<2,PHILIP_DIM,FadType   > &strain_rate_tensor) const;
// -- convert_conservative_gradient_to_primitive_gradient()
// -- -- instantiate all the real types with real2 = FadType for automatic differentiation in classes derived from LargeEddySimulationBase
template std::array<dealii::Tensor<1,PHILIP_DIM,FadType   >,PHILIP_DIM+2> NavierStokes<PHILIP_DIM,PHILIP_DIM+2,double    >::convert_conservative_gradient_to_primitive_gradient<FadType   >(const std::array<FadType   ,PHILIP_DIM+2> &conservative_soln, const std::array<dealii::Tensor<1,PHILIP_DIM,FadType   >,PHILIP_DIM+2> &conservative_soln_gradient) const;
template std::array<dealii::Tensor<1,PHILIP_DIM,FadType   >,PHILIP_DIM+2> NavierStokes<PHILIP_DIM,PHILIP_DIM+2,RadType   >::convert_conservative_gradient_to_primitive_gradient<FadType   >(const std::array<FadType   ,PHILIP_DIM+2> &conservative_soln, const std::array<dealii::Tensor<1,PHILIP_DIM,FadType   >,PHILIP_DIM+2> &conservative_soln_gradient) const;
template std::array<dealii::Tensor<1,PHILIP_DIM,FadType   >,PHILIP_DIM+2> NavierStokes<PHILIP_DIM,PHILIP_DIM+2,FadFadType>::convert_conservative_gradient_to_primitive_gradient<FadType   >(const std::array<FadType   ,PHILIP_DIM+2> &conservative_soln, const std::array<dealii::Tensor<1,PHILIP_DIM,FadType   >,PHILIP_DIM+2> &conservative_soln_gradient) const;
template std::array<dealii::Tensor<1,PHILIP_DIM,FadType   >,PHILIP_DIM+2> NavierStokes<PHILIP_DIM,PHILIP_DIM+2,RadFadType>::convert_conservative_gradient_to_primitive_gradient<FadType   >(const std::array<FadType   ,PHILIP_DIM+2> &conservative_soln, const std::array<dealii::Tensor<1,PHILIP_DIM,FadType   >,PHILIP_DIM+2> &conservative_soln_gradient) const;
// -- compute_heat_flux_given_scaled_heat_conductivity_and_temperature_gradient()
template dealii::Tensor<1,PHILIP_DIM,double    > NavierStokes<PHILIP_DIM,PHILIP_DIM+2,double    >::compute_heat_flux_given_scaled_heat_conductivity_and_temperature_gradient<double    > (const double     scaled_heat_conductivity, const dealii::Tensor<1,PHILIP_DIM,double    > &temperature_gradient) const;
template dealii::Tensor<1,PHILIP_DIM,FadType   > NavierStokes<PHILIP_DIM,PHILIP_DIM+2,FadType   >::compute_heat_flux_given_scaled_heat_conductivity_and_temperature_gradient<FadType   > (const FadType    scaled_heat_conductivity, const dealii::Tensor<1,PHILIP_DIM,FadType   > &temperature_gradient) const;
template dealii::Tensor<1,PHILIP_DIM,RadType   > NavierStokes<PHILIP_DIM,PHILIP_DIM+2,RadType   >::compute_heat_flux_given_scaled_heat_conductivity_and_temperature_gradient<RadType   > (const RadType    scaled_heat_conductivity, const dealii::Tensor<1,PHILIP_DIM,RadType   > &temperature_gradient) const;
template dealii::Tensor<1,PHILIP_DIM,FadFadType> NavierStokes<PHILIP_DIM,PHILIP_DIM+2,FadFadType>::compute_heat_flux_given_scaled_heat_conductivity_and_temperature_gradient<FadFadType> (const FadFadType scaled_heat_conductivity, const dealii::Tensor<1,PHILIP_DIM,FadFadType> &temperature_gradient) const;
template dealii::Tensor<1,PHILIP_DIM,RadFadType> NavierStokes<PHILIP_DIM,PHILIP_DIM+2,RadFadType>::compute_heat_flux_given_scaled_heat_conductivity_and_temperature_gradient<RadFadType> (const RadFadType scaled_heat_conductivity, const dealii::Tensor<1,PHILIP_DIM,RadFadType> &temperature_gradient) const;
// -- -- instantiate all the real types with real2 = FadType for automatic differentiation in classes derived from LargeEddySimulationBase
template dealii::Tensor<1,PHILIP_DIM,FadType   > NavierStokes<PHILIP_DIM,PHILIP_DIM+2,double    >::compute_heat_flux_given_scaled_heat_conductivity_and_temperature_gradient<FadType   > (const FadType    scaled_heat_conductivity, const dealii::Tensor<1,PHILIP_DIM,FadType   > &temperature_gradient) const;
template dealii::Tensor<1,PHILIP_DIM,FadType   > NavierStokes<PHILIP_DIM,PHILIP_DIM+2,RadType   >::compute_heat_flux_given_scaled_heat_conductivity_and_temperature_gradient<FadType   > (const FadType    scaled_heat_conductivity, const dealii::Tensor<1,PHILIP_DIM,FadType   > &temperature_gradient) const;
template dealii::Tensor<1,PHILIP_DIM,FadType   > NavierStokes<PHILIP_DIM,PHILIP_DIM+2,FadFadType>::compute_heat_flux_given_scaled_heat_conductivity_and_temperature_gradient<FadType   > (const FadType    scaled_heat_conductivity, const dealii::Tensor<1,PHILIP_DIM,FadType   > &temperature_gradient) const;
template dealii::Tensor<1,PHILIP_DIM,FadType   > NavierStokes<PHILIP_DIM,PHILIP_DIM+2,RadFadType>::compute_heat_flux_given_scaled_heat_conductivity_and_temperature_gradient<FadType   > (const FadType    scaled_heat_conductivity, const dealii::Tensor<1,PHILIP_DIM,FadType   > &temperature_gradient) const;
// -- compute_scaled_heat_conductivity_given_scaled_viscosity_coefficient_and_prandtl_number()
template double     NavierStokes<PHILIP_DIM,PHILIP_DIM+2,double    >::compute_scaled_heat_conductivity_given_scaled_viscosity_coefficient_and_prandtl_number<double    > (const double     scaled_viscosity_coefficient, const double prandtl_number_input) const;
template FadType    NavierStokes<PHILIP_DIM,PHILIP_DIM+2,FadType   >::compute_scaled_heat_conductivity_given_scaled_viscosity_coefficient_and_prandtl_number<FadType   > (const FadType    scaled_viscosity_coefficient, const double prandtl_number_input) const;
template RadType    NavierStokes<PHILIP_DIM,PHILIP_DIM+2,RadType   >::compute_scaled_heat_conductivity_given_scaled_viscosity_coefficient_and_prandtl_number<RadType   > (const RadType    scaled_viscosity_coefficient, const double prandtl_number_input) const;
template FadFadType NavierStokes<PHILIP_DIM,PHILIP_DIM+2,FadFadType>::compute_scaled_heat_conductivity_given_scaled_viscosity_coefficient_and_prandtl_number<FadFadType> (const FadFadType scaled_viscosity_coefficient, const double prandtl_number_input) const;
template RadFadType NavierStokes<PHILIP_DIM,PHILIP_DIM+2,RadFadType>::compute_scaled_heat_conductivity_given_scaled_viscosity_coefficient_and_prandtl_number<RadFadType> (const RadFadType scaled_viscosity_coefficient, const double prandtl_number_input) const;
// -- -- instantiate all the real types with real2 = FadType for automatic differentiation in classes derived from LargeEddySimulationBase
template FadType    NavierStokes<PHILIP_DIM,PHILIP_DIM+2,double    >::compute_scaled_heat_conductivity_given_scaled_viscosity_coefficient_and_prandtl_number<FadType   > (const FadType    scaled_viscosity_coefficient, const double prandtl_number_input) const;
template FadType    NavierStokes<PHILIP_DIM,PHILIP_DIM+2,RadType   >::compute_scaled_heat_conductivity_given_scaled_viscosity_coefficient_and_prandtl_number<FadType   > (const FadType    scaled_viscosity_coefficient, const double prandtl_number_input) const;
template FadType    NavierStokes<PHILIP_DIM,PHILIP_DIM+2,FadFadType>::compute_scaled_heat_conductivity_given_scaled_viscosity_coefficient_and_prandtl_number<FadType   > (const FadType    scaled_viscosity_coefficient, const double prandtl_number_input) const;
template FadType    NavierStokes<PHILIP_DIM,PHILIP_DIM+2,RadFadType>::compute_scaled_heat_conductivity_given_scaled_viscosity_coefficient_and_prandtl_number<FadType   > (const FadType    scaled_viscosity_coefficient, const double prandtl_number_input) const;
// -- compute_temperature_gradient()
template dealii::Tensor<1,PHILIP_DIM,double    > NavierStokes<PHILIP_DIM,PHILIP_DIM+2,double    >::compute_temperature_gradient<double    >(const std::array<double    ,PHILIP_DIM+2> &primitive_soln, const std::array<dealii::Tensor<1,PHILIP_DIM,double    >,PHILIP_DIM+2> &primitive_soln_gradient) const;
template dealii::Tensor<1,PHILIP_DIM,FadType   > NavierStokes<PHILIP_DIM,PHILIP_DIM+2,FadType   >::compute_temperature_gradient<FadType   >(const std::array<FadType   ,PHILIP_DIM+2> &primitive_soln, const std::array<dealii::Tensor<1,PHILIP_DIM,FadType   >,PHILIP_DIM+2> &primitive_soln_gradient) const;
template dealii::Tensor<1,PHILIP_DIM,RadType   > NavierStokes<PHILIP_DIM,PHILIP_DIM+2,RadType   >::compute_temperature_gradient<RadType   >(const std::array<RadType   ,PHILIP_DIM+2> &primitive_soln, const std::array<dealii::Tensor<1,PHILIP_DIM,RadType   >,PHILIP_DIM+2> &primitive_soln_gradient) const;
template dealii::Tensor<1,PHILIP_DIM,FadFadType> NavierStokes<PHILIP_DIM,PHILIP_DIM+2,FadFadType>::compute_temperature_gradient<FadFadType>(const std::array<FadFadType,PHILIP_DIM+2> &primitive_soln, const std::array<dealii::Tensor<1,PHILIP_DIM,FadFadType>,PHILIP_DIM+2> &primitive_soln_gradient) const;
template dealii::Tensor<1,PHILIP_DIM,RadFadType> NavierStokes<PHILIP_DIM,PHILIP_DIM+2,RadFadType>::compute_temperature_gradient<RadFadType>(const std::array<RadFadType,PHILIP_DIM+2> &primitive_soln, const std::array<dealii::Tensor<1,PHILIP_DIM,RadFadType>,PHILIP_DIM+2> &primitive_soln_gradient) const;
// -- -- instantiate all the real types with real2 = FadType for automatic differentiation in classes derived from LargeEddySimulationBase
template dealii::Tensor<1,PHILIP_DIM,FadType   > NavierStokes<PHILIP_DIM,PHILIP_DIM+2,double    >::compute_temperature_gradient<FadType   >(const std::array<FadType   ,PHILIP_DIM+2> &primitive_soln, const std::array<dealii::Tensor<1,PHILIP_DIM,FadType   >,PHILIP_DIM+2> &primitive_soln_gradient) const;
template dealii::Tensor<1,PHILIP_DIM,FadType   > NavierStokes<PHILIP_DIM,PHILIP_DIM+2,RadType   >::compute_temperature_gradient<FadType   >(const std::array<FadType   ,PHILIP_DIM+2> &primitive_soln, const std::array<dealii::Tensor<1,PHILIP_DIM,FadType   >,PHILIP_DIM+2> &primitive_soln_gradient) const;
template dealii::Tensor<1,PHILIP_DIM,FadType   > NavierStokes<PHILIP_DIM,PHILIP_DIM+2,FadFadType>::compute_temperature_gradient<FadType   >(const std::array<FadType   ,PHILIP_DIM+2> &primitive_soln, const std::array<dealii::Tensor<1,PHILIP_DIM,FadType   >,PHILIP_DIM+2> &primitive_soln_gradient) const;
template dealii::Tensor<1,PHILIP_DIM,FadType   > NavierStokes<PHILIP_DIM,PHILIP_DIM+2,RadFadType>::compute_temperature_gradient<FadType   >(const std::array<FadType   ,PHILIP_DIM+2> &primitive_soln, const std::array<dealii::Tensor<1,PHILIP_DIM,FadType   >,PHILIP_DIM+2> &primitive_soln_gradient) const;
// -- compute_viscosity_coefficient()
template double     NavierStokes < PHILIP_DIM, PHILIP_DIM+2, double    >::compute_viscosity_coefficient< double     >(const std::array<double    ,PHILIP_DIM+2> &primitive_soln) const;
template FadType    NavierStokes < PHILIP_DIM, PHILIP_DIM+2, FadType   >::compute_viscosity_coefficient< FadType    >(const std::array<FadType   ,PHILIP_DIM+2> &primitive_soln) const;
template RadType    NavierStokes < PHILIP_DIM, PHILIP_DIM+2, RadType   >::compute_viscosity_coefficient< RadType    >(const std::array<RadType   ,PHILIP_DIM+2> &primitive_soln) const;
template FadFadType NavierStokes < PHILIP_DIM, PHILIP_DIM+2, FadFadType>::compute_viscosity_coefficient< FadFadType >(const std::array<FadFadType,PHILIP_DIM+2> &primitive_soln) const;
template RadFadType NavierStokes < PHILIP_DIM, PHILIP_DIM+2, RadFadType>::compute_viscosity_coefficient< RadFadType >(const std::array<RadFadType,PHILIP_DIM+2> &primitive_soln) const;
// -- -- instantiate all the real types with real2 = FadType for automatic differentiation in classes derived from ModelBase
template FadType NavierStokes < PHILIP_DIM, PHILIP_DIM+2, double    >::compute_viscosity_coefficient< FadType >(const std::array<FadType,PHILIP_DIM+2> &primitive_soln) const;
template FadType NavierStokes < PHILIP_DIM, PHILIP_DIM+2, RadType   >::compute_viscosity_coefficient< FadType >(const std::array<FadType,PHILIP_DIM+2> &primitive_soln) const;
template FadType NavierStokes < PHILIP_DIM, PHILIP_DIM+2, FadFadType>::compute_viscosity_coefficient< FadType >(const std::array<FadType,PHILIP_DIM+2> &primitive_soln) const;
template FadType NavierStokes < PHILIP_DIM, PHILIP_DIM+2, RadFadType>::compute_viscosity_coefficient< FadType >(const std::array<FadType,PHILIP_DIM+2> &primitive_soln) const;
// -- compute_vorticity()
template dealii::Tensor<1,3,double    > NavierStokes < PHILIP_DIM, PHILIP_DIM+2, double    >::compute_vorticity< double     >(const std::array<double    ,PHILIP_DIM+2> &conservative_soln, const std::array<dealii::Tensor<1,PHILIP_DIM,double    >,PHILIP_DIM+2> &conservative_soln_gradient) const;
template dealii::Tensor<1,3,FadType   > NavierStokes < PHILIP_DIM, PHILIP_DIM+2, FadType   >::compute_vorticity< FadType    >(const std::array<FadType   ,PHILIP_DIM+2> &conservative_soln, const std::array<dealii::Tensor<1,PHILIP_DIM,FadType   >,PHILIP_DIM+2> &conservative_soln_gradient) const;
template dealii::Tensor<1,3,RadType   > NavierStokes < PHILIP_DIM, PHILIP_DIM+2, RadType   >::compute_vorticity< RadType    >(const std::array<RadType   ,PHILIP_DIM+2> &conservative_soln, const std::array<dealii::Tensor<1,PHILIP_DIM,RadType   >,PHILIP_DIM+2> &conservative_soln_gradient) const;
template dealii::Tensor<1,3,FadFadType> NavierStokes < PHILIP_DIM, PHILIP_DIM+2, FadFadType>::compute_vorticity< FadFadType >(const std::array<FadFadType,PHILIP_DIM+2> &conservative_soln, const std::array<dealii::Tensor<1,PHILIP_DIM,FadFadType>,PHILIP_DIM+2> &conservative_soln_gradient) const;
template dealii::Tensor<1,3,RadFadType> NavierStokes < PHILIP_DIM, PHILIP_DIM+2, RadFadType>::compute_vorticity< RadFadType >(const std::array<RadFadType,PHILIP_DIM+2> &conservative_soln, const std::array<dealii::Tensor<1,PHILIP_DIM,RadFadType>,PHILIP_DIM+2> &conservative_soln_gradient) const;
// -- -- instantiate all the real types with real2 = FadType for automatic differentiation in classes derived from ModelBase
template dealii::Tensor<1,3,FadType> NavierStokes < PHILIP_DIM, PHILIP_DIM+2, double    >::compute_vorticity< FadType >(const std::array<FadType,PHILIP_DIM+2> &conservative_soln, const std::array<dealii::Tensor<1,PHILIP_DIM,FadType>,PHILIP_DIM+2> &conservative_soln_gradient) const;
template dealii::Tensor<1,3,FadType> NavierStokes < PHILIP_DIM, PHILIP_DIM+2, RadType   >::compute_vorticity< FadType >(const std::array<FadType,PHILIP_DIM+2> &conservative_soln, const std::array<dealii::Tensor<1,PHILIP_DIM,FadType>,PHILIP_DIM+2> &conservative_soln_gradient) const;
template dealii::Tensor<1,3,FadType> NavierStokes < PHILIP_DIM, PHILIP_DIM+2, FadFadType>::compute_vorticity< FadType >(const std::array<FadType,PHILIP_DIM+2> &conservative_soln, const std::array<dealii::Tensor<1,PHILIP_DIM,FadType>,PHILIP_DIM+2> &conservative_soln_gradient) const;
template dealii::Tensor<1,3,FadType> NavierStokes < PHILIP_DIM, PHILIP_DIM+2, RadFadType>::compute_vorticity< FadType >(const std::array<FadType,PHILIP_DIM+2> &conservative_soln, const std::array<dealii::Tensor<1,PHILIP_DIM,FadType>,PHILIP_DIM+2> &conservative_soln_gradient) const;


} // Physics namespace
} // PHiLiP namespace<|MERGE_RESOLUTION|>--- conflicted
+++ resolved
@@ -24,23 +24,16 @@
     const double                                              isothermal_wall_temperature,
     const thermal_boundary_condition_enum                     thermal_boundary_condition_type,
     std::shared_ptr< ManufacturedSolutionFunction<dim,real> > manufactured_solution_function,
-<<<<<<< HEAD
-    const bool                                                has_nonzero_physical_source)
-=======
     const two_point_num_flux_enum                             two_point_num_flux_type)
->>>>>>> ee3bdb4a
     : Euler<dim,nstate,real>(ref_length, 
                              gamma_gas, 
                              mach_inf, 
                              angle_of_attack, 
                              side_slip_angle, 
                              manufactured_solution_function,
-<<<<<<< HEAD
-                             has_nonzero_physical_source)
-=======
                              two_point_num_flux_type,
-                             true) //has_nonzero_diffusion = true
->>>>>>> ee3bdb4a
+                             true,  //has_nonzero_diffusion = true
+                             false) //has_nonzero_physical_source = false
     , viscosity_coefficient_inf(1.0) // Nondimensional - Free stream values
     , prandtl_number(prandtl_number)
     , reynolds_number_inf(reynolds_number_inf)
