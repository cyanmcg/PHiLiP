#include <deal.II/lac/dynamic_sparsity_pattern.h>
#include <deal.II/lac/sparsity_tools.h>

#include "dg.h"

namespace PHiLiP {

// unsigned int color_sparsity_pattern(const dealii::SparsityPattern &sparsity_pattern, std::vector<unsigned int> &color_indices)
// {
//     // Make sure that ZOLTAN is actually
//     // installed and detected
// #ifndef DEAL_II_TRILINOS_WITH_ZOLTAN
//     (void)sparsity_pattern;
//     (void)color_indices;
//     AssertThrow(false, dealii::ExcZOLTANNotInstalled());
//     return 0;
// #else
//     // coloring algorithm is run in serial by each processor.
//     std::unique_ptr<Zoltan> zz = std_cxx14::make_unique<Zoltan>(MPI_COMM_SELF);
// 
//     // Coloring parameters
//     // DEBUG_LEVEL must precede all other calls
//     zz->Set_Param("DEBUG_LEVEL", "0");               // level of debug info
//     zz->Set_Param("COLORING_PROBLEM", "DISTANCE-1"); // Standard coloring
//     zz->Set_Param("NUM_GID_ENTRIES", "1"); // 1 entry represents global ID
//     zz->Set_Param("NUM_LID_ENTRIES", "1"); // 1 entry represents local ID
//     zz->Set_Param("OBJ_WEIGHT_DIM", "0");  // object weights not used
//     zz->Set_Param("RECOLORING_NUM_OF_ITERATIONS", "0");
// 
//     // Zoltan::Color function requires a non-const SparsityPattern object
//     SparsityPattern graph;
//     graph.copy_from(sparsity_pattern);
// 
//     // Set query functions required by coloring function
//     zz->Set_Num_Obj_Fn(get_number_of_objects, &graph);
//     zz->Set_Obj_List_Fn(get_object_list, &graph);
//     zz->Set_Num_Edges_Multi_Fn(get_num_edges_list, &graph);
//     zz->Set_Edge_List_Multi_Fn(get_edge_list, &graph);
// 
//     // Variables needed by coloring function
//     int num_gid_entries = 1;
//     const int num_objects = graph.n_rows();
// 
//     // Preallocate input variables. Element type fixed by ZOLTAN.
//     std::vector<ZOLTAN_ID_TYPE> global_ids(num_objects);
//     std::vector<int> color_exp(num_objects);
// 
//     // Set ids for which coloring needs to be done
//     for (int i = 0; i < num_objects; i++)
//       global_ids[i] = i;
// 
//     // Call ZOLTAN coloring algorithm
//     int rc = zz->Color(num_gid_entries,
//                        num_objects,
//                        global_ids.data(),
//                        color_exp.data());
// 
//     (void)rc;
//     // Check for error code
//     Assert(rc == ZOLTAN_OK, ExcInternalError());
// 
//     // Allocate and assign color indices
//     color_indices.resize(num_objects);
//     Assert(color_exp.size() == color_indices.size(),
//            ExcDimensionMismatch(color_exp.size(), color_indices.size()));
// 
//     std::copy(color_exp.begin(), color_exp.end(), color_indices.begin());
// 
//     unsigned int n_colors =
//       *(std::max_element(color_indices.begin(), color_indices.end()));
//     return n_colors;
//  #endif
// }

<<<<<<< HEAD
template <int dim, typename real, typename MeshType>
dealii::SparsityPattern DGBase<dim,real,MeshType>::get_dRdX_sparsity_pattern () {

    const unsigned n_residuals = dof_handler.n_dofs();
    const unsigned n_nodes_coeff = high_order_grid.dof_handler_grid.n_dofs();
    const unsigned int n_rows = n_residuals;
    const unsigned int n_cols = n_nodes_coeff;
    //const unsigned n_nodes_per_cell = high_order_grid.dof_handler_grid.get_fe_collection().max_dofs_per_cell();
    // const unsigned int max_neighbors = 2*dim*std::pow(2,dim-1);
    // const unsigned int max_entries_per_row = n_nodes_per_cell * (max_neighbors + 1);

    dealii::DynamicSparsityPattern dsp(n_rows, n_cols);

    const unsigned int n_node_cell = high_order_grid.fe_system.n_dofs_per_cell();
    std::vector<dealii::types::global_dof_index> resi_indices;
    std::vector<dealii::types::global_dof_index> node_indices(n_node_cell);
    auto cell = dof_handler.begin_active();
    auto metric_cell = high_order_grid.dof_handler_grid.begin_active();
    for (; cell != dof_handler.end(); ++cell, ++metric_cell) {
        if (!cell->is_locally_owned()) continue;

        const unsigned int n_resi_cell = fe_collection[cell->active_fe_index()].n_dofs_per_cell();
        resi_indices.resize(n_resi_cell);
        cell->get_dof_indices (resi_indices);

        metric_cell->get_dof_indices (node_indices);
        for (auto resi_row = resi_indices.begin(); resi_row!=resi_indices.end(); ++resi_row) {
            dsp.add_entries(*resi_row, node_indices.begin(), node_indices.end());
        }
        for (unsigned int iface=0; iface < dealii::GeometryInfo<dim>::faces_per_cell; ++iface) {
            auto current_face = cell->face(iface);

            if (current_face->at_boundary()) {
            // Do nothing
            } else if (current_face->has_children()) {
            // Finer neighbor
            // Loop over them and add their DoF to dependencies
                for (unsigned int subface_no=0; subface_no < current_face->number_of_children(); ++subface_no) {
                    const auto neighbor_metric_cell = metric_cell->neighbor_child_on_subface (iface, subface_no);
                    neighbor_metric_cell->get_dof_indices (node_indices);
                    for (auto resi_row = resi_indices.begin(); resi_row!=resi_indices.end(); ++resi_row) {
                        dsp.add_entries(*resi_row, node_indices.begin(), node_indices.end());
                    }
                }
            } else if (cell->neighbor_is_coarser(iface)) {
            // Coarser neighbor
            // Add DoF of that neighbor.
                const auto neighbor_metric_cell = metric_cell->neighbor (iface);
                neighbor_metric_cell->get_dof_indices (node_indices);
                for (auto resi_row = resi_indices.begin(); resi_row!=resi_indices.end(); ++resi_row) {
                    dsp.add_entries(*resi_row, node_indices.begin(), node_indices.end());
                }
            } else {//if ( !(cell->neighbor_is_coarser(iface)) ) {A
            // Same level neighbor
            // Add DoF of that neighbor.
                if (dim == 1 && cell->neighbor(iface)->has_children()) {
                    const auto coarse_unactive_neighbor = metric_cell->neighbor (iface);
                    for (unsigned int i_child=0; i_child < coarse_unactive_neighbor->n_children(); ++i_child) {
                        const auto neighbor_metric_cell = coarse_unactive_neighbor->child (i_child);
                        for (unsigned int iface_child=0; iface_child < dealii::GeometryInfo<dim>::faces_per_cell; ++iface_child) {
                            if (neighbor_metric_cell->neighbor(iface_child) == metric_cell) {
                                neighbor_metric_cell->get_dof_indices (node_indices);
                                for (auto resi_row = resi_indices.begin(); resi_row!=resi_indices.end(); ++resi_row) {
                                    dsp.add_entries(*resi_row, node_indices.begin(), node_indices.end());
                                }
                            }
                        }
                    }
                } else {
                    const auto neighbor_metric_cell = metric_cell->neighbor (iface);
                    neighbor_metric_cell->get_dof_indices (node_indices);
                    for (auto resi_row = resi_indices.begin(); resi_row!=resi_indices.end(); ++resi_row) {
                        dsp.add_entries(*resi_row, node_indices.begin(), node_indices.end());
                    }
                }
            }
            // else {
            //     std::cout << "Edge case I did not consider. Possibly periodic BC. " << std::endl;
            //     std::abort();
            // }
        } 
    } // end of cell loop

    dealii::SparsityTools::distribute_sparsity_pattern(dsp, dof_handler.compute_n_locally_owned_dofs_per_processor(), MPI_COMM_WORLD, locally_owned_dofs);
    dealii::SparsityPattern sparsity_pattern;
    sparsity_pattern.copy_from(dsp);
    //sparsity_pattern.compress();

    return sparsity_pattern;
}
=======

// template <int dim, typename real>
// dealii::SparsityPattern DGBase<dim,real>::get_dRdX_sparsity_pattern () {
// 
//     const unsigned n_residuals = dof_handler.n_dofs();
//     const unsigned n_nodes_coeff = high_order_grid.dof_handler_grid.n_dofs();
//     const unsigned int n_rows = n_residuals;
//     const unsigned int n_cols = n_nodes_coeff;
//     //const unsigned n_nodes_per_cell = high_order_grid.dof_handler_grid.get_fe_collection().max_dofs_per_cell();
//     // const unsigned int max_neighbors = 2*dim*std::pow(2,dim-1);
//     // const unsigned int max_entries_per_row = n_nodes_per_cell * (max_neighbors + 1);
// 
//     dealii::DynamicSparsityPattern dsp(n_rows, n_cols);
// 
//     const unsigned int n_node_cell = high_order_grid.fe_system.n_dofs_per_cell();
//     std::vector<dealii::types::global_dof_index> resi_indices;
//     std::vector<dealii::types::global_dof_index> node_indices(n_node_cell);
//     auto cell = dof_handler.begin_active();
//     auto metric_cell = high_order_grid.dof_handler_grid.begin_active();
//     for (; cell != dof_handler.end(); ++cell, ++metric_cell) {
//         if (!cell->is_locally_owned()) continue;
// 
//         const unsigned int n_resi_cell = fe_collection[cell->active_fe_index()].n_dofs_per_cell();
//         resi_indices.resize(n_resi_cell);
//         cell->get_dof_indices (resi_indices);
// 
//         metric_cell->get_dof_indices (node_indices);
//         for (auto resi_row = resi_indices.begin(); resi_row!=resi_indices.end(); ++resi_row) {
//             dsp.add_entries(*resi_row, node_indices.begin(), node_indices.end());
//         }
//         for (unsigned int iface=0; iface < dealii::GeometryInfo<dim>::faces_per_cell; ++iface) {
//             auto current_face = cell->face(iface);
// 
//             if (current_face->at_boundary()) {
//             // Do nothing
//             } else if (current_face->has_children()) {
//             // Finer neighbor
//             // Loop over them and add their DoF to dependencies
//                 for (unsigned int subface_no=0; subface_no < current_face->number_of_children(); ++subface_no) {
//                     const auto neighbor_metric_cell = metric_cell->neighbor_child_on_subface (iface, subface_no);
//                     neighbor_metric_cell->get_dof_indices (node_indices);
//                     for (auto resi_row = resi_indices.begin(); resi_row!=resi_indices.end(); ++resi_row) {
//                         dsp.add_entries(*resi_row, node_indices.begin(), node_indices.end());
//                     }
//                 }
//             } else if (cell->neighbor_is_coarser(iface)) {
//             // Coarser neighbor
//             // Add DoF of that neighbor.
//                 const auto neighbor_metric_cell = metric_cell->neighbor (iface);
//                 neighbor_metric_cell->get_dof_indices (node_indices);
//                 for (auto resi_row = resi_indices.begin(); resi_row!=resi_indices.end(); ++resi_row) {
//                     dsp.add_entries(*resi_row, node_indices.begin(), node_indices.end());
//                 }
//             } else {//if ( !(cell->neighbor_is_coarser(iface)) ) {A
//             // Same level neighbor
//             // Add DoF of that neighbor.
//                 if (dim == 1 && cell->neighbor(iface)->has_children()) {
//                     const auto coarse_unactive_neighbor = metric_cell->neighbor (iface);
//                     for (unsigned int i_child=0; i_child < coarse_unactive_neighbor->n_children(); ++i_child) {
//                         const auto neighbor_metric_cell = coarse_unactive_neighbor->child (i_child);
//                         for (unsigned int iface_child=0; iface_child < dealii::GeometryInfo<dim>::faces_per_cell; ++iface_child) {
//                             if (neighbor_metric_cell->neighbor(iface_child) == metric_cell) {
//                                 neighbor_metric_cell->get_dof_indices (node_indices);
//                                 for (auto resi_row = resi_indices.begin(); resi_row!=resi_indices.end(); ++resi_row) {
//                                     dsp.add_entries(*resi_row, node_indices.begin(), node_indices.end());
//                                 }
//                             }
//                         }
//                     }
//                 } else {
//                     const auto neighbor_metric_cell = metric_cell->neighbor (iface);
//                     neighbor_metric_cell->get_dof_indices (node_indices);
//                     for (auto resi_row = resi_indices.begin(); resi_row!=resi_indices.end(); ++resi_row) {
//                         dsp.add_entries(*resi_row, node_indices.begin(), node_indices.end());
//                     }
//                 }
//             }
//             // else {
//             //     std::cout << "Edge case I did not consider. Possibly periodic BC. " << std::endl;
//             //     std::abort();
//             // }
//         } 
//     } // end of cell loop
// 
//     dealii::SparsityTools::distribute_sparsity_pattern(dsp, dof_handler.compute_n_locally_owned_dofs_per_processor(), MPI_COMM_WORLD, locally_owned_dofs);
//     dealii::SparsityPattern sparsity_pattern;
//     sparsity_pattern.copy_from(dsp);
//     //sparsity_pattern.compress();
// 
//     return sparsity_pattern;
// }
>>>>>>> 06d5d24f

//template <int dim, typename real, typename MeshType>
//dealii::TrilinosWrappers::SparseMatrix DGBase<dim,real,MeshType>::get_dRdX_finite_differences (dealii::SparsityPattern dRdX_sparsity_pattern) {
//
//    const double pertubation = 1e-8;
//
//    dealii::TrilinosWrappers::SparseMatrix dRdX;
//    dRdX.reinit(locally_owned_dofs, dRdX_sparsity_pattern, mpi_communicator);
//
//    // For now assume same polynomial degree across domain
//    const unsigned int max_dofs_per_cell = dof_handler.get_fe_collection().max_dofs_per_cell();
//    std::vector<dealii::types::global_dof_index> current_dofs_indices(max_dofs_per_cell);
//    std::vector<dealii::types::global_dof_index> neighbor_dofs_indices(max_dofs_per_cell);
//
//    for (auto current_cell = dof_handler.begin_active(); current_cell != dof_handler.end(); ++current_cell) {
//        if (!current_cell->is_locally_owned()) continue;
//
//        
//        // Current reference element related to this physical cell
//        const unsigned int mapping_index = 0;
//        const unsigned int fe_index_curr_cell = current_cell->active_fe_index();
//        const unsigned int quad_index = fe_index_curr_cell;
//        const dealii::FESystem<dim,dim> &current_fe_ref = fe_collection[fe_index_curr_cell];
//        const unsigned int curr_cell_degree = current_fe_ref.tensor_degree();
//        const unsigned int n_dofs_curr_cell = current_fe_ref.n_dofs_per_cell();
//
//        // Local vector contribution from each cell
//        dealii::Vector<double> current_cell_rhs (n_dofs_curr_cell); // Defaults to 0.0 initialization
//
//        // Obtain the mapping from local dof indices to global dof indices
//        current_dofs_indices.resize(n_dofs_curr_cell);
//        current_cell->get_dof_indices (current_dofs_indices);
//
//
//        // Cell diameter used to scale perturbation
//        double cell_diameter = current_cell.diameter();
//        for (auto resi_row = current_dofs_indices.begin(); resi_row != current_dofs_indices.end(); ++resi_row) {
//            const int irow_glob = *resi_row;
//            const int n_cols = dRdX_sparsity_pattern.row_length(irow_glob);
//            for (int icol=0; icol < n_cols; ++icol) {
//                const int icol_glob = dRdX_sparsity_pattern.column_number(irow_glob, icol);
//
//                double old_node = high_order_grid.volume_nodes[icol_glob];
//                double dx = cell_diameter * perturbation;
//                double high_order_grid.volume_nodes[icol_glob] += dx;
//                high_order_grid.volume_nodes.update_ghost_values();
//
//                double high_order_grid.volume_nodes[icol_glob] = old_node;
//                high_order_grid.volume_nodes.update_ghost_values();
//            }
//        }
//
//        //dealii::hp::MappingCollection<dim> mapping_collection(*(high_order_grid.mapping_fe_field));
//        //const dealii::MappingManifold<dim,dim> mapping;
//        //const dealii::MappingQ<dim,dim> mapping(max_degree+1);
//        const auto mapping = (*(high_order_grid.mapping_fe_field));
//        dealii::hp::MappingCollection<dim> mapping_collection(mapping);
//
//        dealii::hp::FEValues<dim,dim>        fe_values_collection_volume (mapping_collection, fe_collection, volume_quadrature_collection, this->volume_update_flags); ///< FEValues of volume.
//        dealii::hp::FEFaceValues<dim,dim>    fe_values_collection_face_int (mapping_collection, fe_collection, face_quadrature_collection, this->face_update_flags); ///< FEValues of interior face.
//        dealii::hp::FEFaceValues<dim,dim>    fe_values_collection_face_ext (mapping_collection, fe_collection, face_quadrature_collection, this->neighbor_face_update_flags); ///< FEValues of exterior face.
//        dealii::hp::FESubfaceValues<dim,dim> fe_values_collection_subface (mapping_collection, fe_collection, face_quadrature_collection, this->face_update_flags); ///< FEValues of subface.
//
//        dealii::hp::FEValues<dim,dim>        fe_values_collection_volume_lagrange (mapping_collection, fe_collection_lagrange, volume_quadrature_collection, this->volume_update_flags);
//
//        // fe_values_collection.reinit(current_cell, quad_collection_index, mapping_collection_index, fe_collection_index)
//        fe_values_collection_volume.reinit (current_cell, quad_index, mapping_index, fe_index_curr_cell);
//        const dealii::FEValues<dim,dim> &fe_values_volume = fe_values_collection_volume.get_present_fe_values();
//
//
//        dealii::TriaIterator<dealii::CellAccessor<dim,dim>> cell_iterator = static_cast<dealii::TriaIterator<dealii::CellAccessor<dim,dim>> > (current_cell);
//        //if (!(all_parameters->use_weak_form)) fe_values_collection_volume_lagrange.reinit (current_cell, quad_index, mapping_index, fe_index_curr_cell);
//        fe_values_collection_volume_lagrange.reinit (cell_iterator, quad_index, mapping_index, fe_index_curr_cell);
//        const dealii::FEValues<dim,dim> &fe_values_lagrange = fe_values_collection_volume_lagrange.get_present_fe_values();
//        assemble_volume_terms_explicit (fe_values_volume, current_dofs_indices, current_cell_rhs, fe_values_lagrange);
//
//        for (unsigned int iface=0; iface < dealii::GeometryInfo<dim>::faces_per_cell; ++iface) {
//
//            auto current_face = current_cell->face(iface);
//            auto neighbor_cell = current_cell->neighbor(iface);
//
//            // See tutorial step-30 for breakdown of 4 face cases
//
//            // Case 1:
//            // Face at boundary
//            if (current_face->at_boundary() && !current_cell->has_periodic_neighbor(iface) ) {
//
//                fe_values_collection_face_int.reinit (current_cell, iface, quad_index, mapping_index, fe_index_curr_cell);
//
//                if(current_face->at_boundary() && all_parameters->use_periodic_bc == true && dim == 1) //using periodic BCs (for 1d)
//                {
//                    int cell_index  = current_cell->index();
//                    //int cell_index = current_cell->index();
//                    if (cell_index == 0 && iface == 0)
//                    {
//                        fe_values_collection_face_int.reinit(current_cell, iface, quad_index, mapping_index, fe_index_curr_cell);
//                        neighbor_cell = dof_handler.begin_active();
//                        for (unsigned int i = 0 ; i < triangulation->n_active_cells() - 1; ++i)
//                        {
//                            ++neighbor_cell;
//                        }
//                        neighbor_cell->get_dof_indices(neighbor_dofs_indices);
//                         const unsigned int fe_index_neigh_cell = neighbor_cell->active_fe_index();
//                        const unsigned int quad_index_neigh_cell = fe_index_neigh_cell;
//                        const unsigned int mapping_index_neigh_cell = 0;
//
//                        fe_values_collection_face_ext.reinit(neighbor_cell,(iface == 1) ? 0 : 1,quad_index_neigh_cell,mapping_index_neigh_cell,fe_index_neigh_cell);
//
//                    }
//                    else if (cell_index == (int) triangulation->n_active_cells() - 1 && iface == 1)
//                    {
//                        fe_values_collection_face_int.reinit(current_cell, iface, quad_index, mapping_index, fe_index_curr_cell);
//                        neighbor_cell = dof_handler.begin_active();
//                        neighbor_cell->get_dof_indices(neighbor_dofs_indices);
//                        const unsigned int fe_index_neigh_cell = neighbor_cell->active_fe_index();
//                        const unsigned int quad_index_neigh_cell = fe_index_neigh_cell;
//                        const unsigned int mapping_index_neigh_cell = 0;
//                        fe_values_collection_face_ext.reinit(neighbor_cell,(iface == 1) ? 0 : 1, quad_index_neigh_cell, mapping_index_neigh_cell, fe_index_neigh_cell); //not sure how changing the face number would work in dim!=1-dimensions.
//                    }
//
//                    //std::cout << "cell " << current_cell->index() << "'s " << iface << "th face has neighbour: " << neighbor_cell->index() << std::endl;
//                    const int neighbor_face_no = (iface ==1) ? 0:1;
//                    const unsigned int fe_index_neigh_cell = neighbor_cell->active_fe_index();
//
//                    const dealii::FEFaceValues<dim,dim> &fe_values_face_int = fe_values_collection_face_int.get_present_fe_values();
//                    const dealii::FEFaceValues<dim,dim> &fe_values_face_ext = fe_values_collection_face_ext.get_present_fe_values();
//
//                    const dealii::FESystem<dim,dim> &neigh_fe_ref = fe_collection[fe_index_neigh_cell];
//                    const unsigned int neigh_cell_degree = neigh_fe_ref.tensor_degree();
//                    const unsigned int n_dofs_neigh_cell = neigh_fe_ref.n_dofs_per_cell();
//
//                    dealii::Vector<double> neighbor_cell_rhs (n_dofs_neigh_cell); // Defaults to 0.0 initialization
//
//
//                    const unsigned int normal_direction1 = dealii::GeometryInfo<dim>::unit_normal_direction[iface];
//                    const unsigned int normal_direction2 = dealii::GeometryInfo<dim>::unit_normal_direction[neighbor_face_no];
//                    const unsigned int deg1sq = (curr_cell_degree == 0) ? 1 : curr_cell_degree * (curr_cell_degree+1);
//                    const unsigned int deg2sq = (neigh_cell_degree == 0) ? 1 : neigh_cell_degree * (neigh_cell_degree+1);
//
//                    //const real vol_div_facearea1 = current_cell->extent_in_direction(normal_direction1) / current_face->number_of_children();
//                    const real vol_div_facearea1 = current_cell->extent_in_direction(normal_direction1);
//                    const real vol_div_facearea2 = neighbor_cell->extent_in_direction(normal_direction2);
//
//                    const real penalty1 = deg1sq / vol_div_facearea1;
//                    const real penalty2 = deg2sq / vol_div_facearea2;
//
//                    real penalty = 0.5 * ( penalty1 + penalty2 );
//
//                    assemble_face_term_explicit (
//                                                fe_values_face_int, fe_values_face_ext,
//                                                penalty,
//                                                current_dofs_indices, neighbor_dofs_indices,
//                                                current_cell_rhs, neighbor_cell_rhs);
//
//                } else {
//                    const dealii::FEFaceValues<dim,dim> &fe_values_face_int = fe_values_collection_face_int.get_present_fe_values();
//                    const unsigned int deg1sq = (curr_cell_degree == 0) ? 1 : curr_cell_degree * (curr_cell_degree+1);
//                    const unsigned int normal_direction = dealii::GeometryInfo<dim>::unit_normal_direction[iface];
//                    const real vol_div_facearea1 = current_cell->extent_in_direction(normal_direction);
//
//                    real penalty = deg1sq / vol_div_facearea1;
//
//                    const unsigned int boundary_id = current_face->boundary_id();
//                    // Need to somehow get boundary type from the mesh
//                    assemble_boundary_term_explicit (boundary_id, fe_values_face_int, penalty, current_dofs_indices, current_cell_rhs);
//                }
//
//                //CASE 1.5: periodic boundary conditions
//                //note that periodicity is not adapted for hp adaptivity yet. this needs to be figured out in the future
//            } else if (current_face->at_boundary() && current_cell->has_periodic_neighbor(iface)){
//
//                neighbor_cell = current_cell->periodic_neighbor(iface);
//                //std::cout << "cell " << current_cell->index() << " at boundary" <<std::endl;
//                //std::cout << "periodic neighbour on face " << iface << " is " << neighbor_cell->index() << std::endl;
//
//
//                if (!current_cell->periodic_neighbor_is_coarser(iface) &&
//                    (neighbor_cell->index() > current_cell->index() ||
//                     (neighbor_cell->index() == current_cell->index() && current_cell->level() < neighbor_cell->level())
//                    )
//                   )
//                {
//                    Assert (current_cell->periodic_neighbor(iface).state() == dealii::IteratorState::valid, dealii::ExcInternalError());
//
//
//                    // Corresponding face of the neighbor.
//                    // e.g. The 4th face of the current cell might correspond to the 3rd face of the neighbor
//                    const unsigned int neighbor_face_no = current_cell->periodic_neighbor_of_periodic_neighbor(iface);
//
//                    // Get information about neighbor cell
//                    const unsigned int fe_index_neigh_cell = neighbor_cell->active_fe_index();
//                    const unsigned int quad_index_neigh_cell = fe_index_neigh_cell;
//                    const unsigned int mapping_index_neigh_cell = 0;
//                    const dealii::FESystem<dim,dim> &neigh_fe_ref = fe_collection[fe_index_neigh_cell];
//                    const unsigned int neigh_cell_degree = neigh_fe_ref.tensor_degree();
//                    const unsigned int n_dofs_neigh_cell = neigh_fe_ref.n_dofs_per_cell();
//
//                    // Local rhs contribution from neighbor
//                    dealii::Vector<double> neighbor_cell_rhs (n_dofs_neigh_cell); // Defaults to 0.0 initialization
//
//                    // Obtain the mapping from local dof indices to global dof indices for neighbor cell
//                    neighbor_dofs_indices.resize(n_dofs_neigh_cell);
//                    neighbor_cell->get_dof_indices (neighbor_dofs_indices);
//
//                    fe_values_collection_face_int.reinit (current_cell, iface, quad_index, mapping_index, fe_index_curr_cell);
//                    const dealii::FEFaceValues<dim,dim> &fe_values_face_int = fe_values_collection_face_int.get_present_fe_values();
//                    fe_values_collection_face_ext.reinit (neighbor_cell, neighbor_face_no, quad_index_neigh_cell, mapping_index_neigh_cell, fe_index_neigh_cell);
//                    const dealii::FEFaceValues<dim,dim> &fe_values_face_ext = fe_values_collection_face_ext.get_present_fe_values();
//
//                    const unsigned int normal_direction1 = dealii::GeometryInfo<dim>::unit_normal_direction[iface];
//                    const unsigned int normal_direction2 = dealii::GeometryInfo<dim>::unit_normal_direction[neighbor_face_no];
//                    const unsigned int deg1sq = (curr_cell_degree == 0) ? 1 : curr_cell_degree * (curr_cell_degree+1);
//                    const unsigned int deg2sq = (neigh_cell_degree == 0) ? 1 : neigh_cell_degree * (neigh_cell_degree+1);
//
//                    //const real vol_div_facearea1 = current_cell->extent_in_direction(normal_direction1) / current_face->number_of_children();
//                    const real vol_div_facearea1 = current_cell->extent_in_direction(normal_direction1);
//                    const real vol_div_facearea2 = neighbor_cell->extent_in_direction(normal_direction2);
//
//                    const real penalty1 = deg1sq / vol_div_facearea1;
//                    const real penalty2 = deg2sq / vol_div_facearea2;
//
//                    real penalty = 0.5 * ( penalty1 + penalty2 );
//                    //penalty = 1;//99;
//
//                    assemble_face_term_explicit (
//                            fe_values_face_int, fe_values_face_ext,
//                            penalty,
//                            current_dofs_indices, neighbor_dofs_indices,
//                            current_cell_rhs, neighbor_cell_rhs);
//
//                    // Add local contribution from neighbor cell to global vector
//                    for (unsigned int i=0; i<n_dofs_neigh_cell; ++i) {
//                        right_hand_side(neighbor_dofs_indices[i]) += neighbor_cell_rhs(i);
//                    }
//                }
//                else
//                {
//                    //do nothing
//                }
//
//
//            // Case 2:
//            // Neighbour is finer occurs if the face has children
//            // In this case, we loop over the current large face's subfaces and visit multiple neighbors
//            } else if (current_face->has_children()) {
//
//                Assert (current_cell->neighbor(iface).state() == dealii::IteratorState::valid, dealii::ExcInternalError());
//
//                // Obtain cell neighbour
//                const unsigned int neighbor_face_no = current_cell->neighbor_face_no(iface);
//
//                for (unsigned int subface_no=0; subface_no < current_face->number_of_children(); ++subface_no) {
//
//                    // Get neighbor on ith subface
//                    auto neighbor_cell = current_cell->neighbor_child_on_subface (iface, subface_no);
//                    // Since the neighbor cell is finer than the current cell, it should not have more children
//                    Assert (!neighbor_cell->has_children(), dealii::ExcInternalError());
//
//                    // Get information about neighbor cell
//                    const unsigned int fe_index_neigh_cell = neighbor_cell->active_fe_index();
//                    const unsigned int quad_index_neigh_cell = fe_index_neigh_cell;
//                    const unsigned int mapping_index_neigh_cell = 0;
//                    const dealii::FESystem<dim> &neigh_fe_ref = fe_collection[fe_index_neigh_cell];
//                    const unsigned int neigh_cell_degree = neigh_fe_ref.tensor_degree();
//                    const unsigned int n_dofs_neigh_cell = neigh_fe_ref.n_dofs_per_cell();
//
//                    dealii::Vector<double> neighbor_cell_rhs (n_dofs_neigh_cell); // Defaults to 0.0 initialization
//
//                    // Obtain the mapping from local dof indices to global dof indices for neighbor cell
//                    neighbor_dofs_indices.resize(n_dofs_neigh_cell);
//                    neighbor_cell->get_dof_indices (neighbor_dofs_indices);
//
//                    fe_values_collection_subface.reinit (current_cell, iface, subface_no, quad_index, mapping_index, fe_index_curr_cell);
//                    const dealii::FESubfaceValues<dim,dim> &fe_values_face_int = fe_values_collection_subface.get_present_fe_values();
//
//                    fe_values_collection_face_ext.reinit (neighbor_cell, neighbor_face_no, quad_index_neigh_cell, mapping_index_neigh_cell, fe_index_neigh_cell);
//                    const dealii::FEFaceValues<dim,dim> &fe_values_face_ext = fe_values_collection_face_ext.get_present_fe_values();
//
//                    const unsigned int normal_direction1 = dealii::GeometryInfo<dim>::unit_normal_direction[iface];
//                    const unsigned int normal_direction2 = dealii::GeometryInfo<dim>::unit_normal_direction[neighbor_face_no];
//                    const unsigned int deg1sq = (curr_cell_degree == 0) ? 1 : curr_cell_degree * (curr_cell_degree+1);
//                    const unsigned int deg2sq = (neigh_cell_degree == 0) ? 1 : neigh_cell_degree * (neigh_cell_degree+1);
//
//                    const real vol_div_facearea1 = current_cell->extent_in_direction(normal_direction1);
//                    const real vol_div_facearea2 = neighbor_cell->extent_in_direction(normal_direction2);
//
//                    const real penalty1 = deg1sq / vol_div_facearea1;
//                    const real penalty2 = deg2sq / vol_div_facearea2;
//                    
//                    real penalty = 0.5 * ( penalty1 + penalty2 );
//
//                    assemble_face_term_explicit (
//                        fe_values_face_int, fe_values_face_ext,
//                        penalty,
//                        current_dofs_indices, neighbor_dofs_indices,
//                        current_cell_rhs, neighbor_cell_rhs);
//                    // Add local contribution from neighbor cell to global vector
//                    for (unsigned int i=0; i<n_dofs_neigh_cell; ++i) {
//                        right_hand_side(neighbor_dofs_indices[i]) += neighbor_cell_rhs(i);
//                    }
//                }
//
//            // Case 3:
//            // Neighbor cell is NOT coarser
//            // Therefore, they have the same coarseness, and we need to choose one of them to do the work
//            } else if (
//                (   !(current_cell->neighbor_is_coarser(iface))
//                    // In the case the neighbor is a ghost cell, we let the processor with the lower rank do the work on that face
//                    // We cannot use the cell->index() because the index is relative to the distributed triangulation
//                    // Therefore, the cell index of a ghost cell might be different to the physical cell index even if they refer to the same cell
//                 && neighbor_cell->is_ghost()
//                 && current_cell->subdomain_id() < neighbor_cell->subdomain_id()
//                )
//                ||
//                (   !(current_cell->neighbor_is_coarser(iface))
//                    // In the case the neighbor is a local cell, we let the cell with the lower index do the work on that face
//                 && neighbor_cell->is_locally_owned()
//                 &&
//                    (  // Cell with lower index does work
//                       current_cell->index() < neighbor_cell->index()
//                     ||
//                       // If both cells have same index
//                       // See https://www.dealii.org/developer/doxygen/deal.II/classTriaAccessorBase.html#a695efcbe84fefef3e4c93ee7bdb446ad
//                       // then cell at the lower level does the work
//                       (neighbor_cell->index() == current_cell->index() && current_cell->level() < neighbor_cell->level())
//                    )
//                )
//            )
//            {
//                Assert (current_cell->neighbor(iface).state() == dealii::IteratorState::valid, dealii::ExcInternalError());
//
//                auto neighbor_cell = current_cell->neighbor_or_periodic_neighbor(iface);
//                // Corresponding face of the neighbor.
//                // e.g. The 4th face of the current cell might correspond to the 3rd face of the neighbor
//                const unsigned int neighbor_face_no = current_cell->neighbor_of_neighbor(iface);
//
//                // Get information about neighbor cell
//                const unsigned int fe_index_neigh_cell = neighbor_cell->active_fe_index();
//                const unsigned int quad_index_neigh_cell = fe_index_neigh_cell;
//                const unsigned int mapping_index_neigh_cell = 0;
//                const dealii::FESystem<dim,dim> &neigh_fe_ref = fe_collection[fe_index_neigh_cell];
//                const unsigned int neigh_cell_degree = neigh_fe_ref.tensor_degree();
//                const unsigned int n_dofs_neigh_cell = neigh_fe_ref.n_dofs_per_cell();
//
//                // Local rhs contribution from neighbor
//                dealii::Vector<double> neighbor_cell_rhs (n_dofs_neigh_cell); // Defaults to 0.0 initialization
//
//                // Obtain the mapping from local dof indices to global dof indices for neighbor cell
//                neighbor_dofs_indices.resize(n_dofs_neigh_cell);
//                neighbor_cell->get_dof_indices (neighbor_dofs_indices);
//
//                fe_values_collection_face_int.reinit (current_cell, iface, quad_index, mapping_index, fe_index_curr_cell);
//                const dealii::FEFaceValues<dim,dim> &fe_values_face_int = fe_values_collection_face_int.get_present_fe_values();
//                fe_values_collection_face_ext.reinit (neighbor_cell, neighbor_face_no, quad_index_neigh_cell, mapping_index_neigh_cell, fe_index_neigh_cell);
//                const dealii::FEFaceValues<dim,dim> &fe_values_face_ext = fe_values_collection_face_ext.get_present_fe_values();
//
//                const unsigned int normal_direction1 = dealii::GeometryInfo<dim>::unit_normal_direction[iface];
//                const unsigned int normal_direction2 = dealii::GeometryInfo<dim>::unit_normal_direction[neighbor_face_no];
//                const unsigned int deg1sq = (curr_cell_degree == 0) ? 1 : curr_cell_degree * (curr_cell_degree+1);
//                const unsigned int deg2sq = (neigh_cell_degree == 0) ? 1 : neigh_cell_degree * (neigh_cell_degree+1);
//
//                //const real vol_div_facearea1 = current_cell->extent_in_direction(normal_direction1) / current_face->number_of_children();
//                const real vol_div_facearea1 = current_cell->extent_in_direction(normal_direction1);
//                const real vol_div_facearea2 = neighbor_cell->extent_in_direction(normal_direction2);
//
//                const real penalty1 = deg1sq / vol_div_facearea1;
//                const real penalty2 = deg2sq / vol_div_facearea2;
//                
//                real penalty = 0.5 * ( penalty1 + penalty2 );
//                //penalty = 1;//99;
//
//                assemble_face_term_explicit (
//                        fe_values_face_int, fe_values_face_ext,
//                        penalty,
//                        current_dofs_indices, neighbor_dofs_indices,
//                        current_cell_rhs, neighbor_cell_rhs);
//
//                // Add local contribution from neighbor cell to global vector
//                for (unsigned int i=0; i<n_dofs_neigh_cell; ++i) {
//                    right_hand_side(neighbor_dofs_indices[i]) += neighbor_cell_rhs(i);
//                }
//            } else {
//                // Case 4: Neighbor is coarser
//                // Do nothing.
//                // The face contribution from the current cell will appear then the coarse neighbor checks for subfaces
//            }
//
//        } // end of face loop
//
//        for (unsigned int i=0; i<n_dofs_curr_cell; ++i) {
//            right_hand_side(current_dofs_indices[i]) += current_cell_rhs(i);
//        }
//
//    } // end of cell loop
//
//    return dRdX;
//
//}

// using default MeshType = Triangulation
// 1D: dealii::Triangulation<dim>;
// OW: dealii::parallel::distributed::Triangulation<dim>;
template class DGBase <PHILIP_DIM,double,dealii::Triangulation<PHILIP_DIM>>;
template class DGBase <PHILIP_DIM,double,dealii::parallel::shared::Triangulation<PHILIP_DIM>>;
template class DGBase <PHILIP_DIM,double,dealii::parallel::distributed::Triangulation<PHILIP_DIM>>;

} // namespace PHiLiP<|MERGE_RESOLUTION|>--- conflicted
+++ resolved
@@ -72,98 +72,6 @@
 //  #endif
 // }
 
-<<<<<<< HEAD
-template <int dim, typename real, typename MeshType>
-dealii::SparsityPattern DGBase<dim,real,MeshType>::get_dRdX_sparsity_pattern () {
-
-    const unsigned n_residuals = dof_handler.n_dofs();
-    const unsigned n_nodes_coeff = high_order_grid.dof_handler_grid.n_dofs();
-    const unsigned int n_rows = n_residuals;
-    const unsigned int n_cols = n_nodes_coeff;
-    //const unsigned n_nodes_per_cell = high_order_grid.dof_handler_grid.get_fe_collection().max_dofs_per_cell();
-    // const unsigned int max_neighbors = 2*dim*std::pow(2,dim-1);
-    // const unsigned int max_entries_per_row = n_nodes_per_cell * (max_neighbors + 1);
-
-    dealii::DynamicSparsityPattern dsp(n_rows, n_cols);
-
-    const unsigned int n_node_cell = high_order_grid.fe_system.n_dofs_per_cell();
-    std::vector<dealii::types::global_dof_index> resi_indices;
-    std::vector<dealii::types::global_dof_index> node_indices(n_node_cell);
-    auto cell = dof_handler.begin_active();
-    auto metric_cell = high_order_grid.dof_handler_grid.begin_active();
-    for (; cell != dof_handler.end(); ++cell, ++metric_cell) {
-        if (!cell->is_locally_owned()) continue;
-
-        const unsigned int n_resi_cell = fe_collection[cell->active_fe_index()].n_dofs_per_cell();
-        resi_indices.resize(n_resi_cell);
-        cell->get_dof_indices (resi_indices);
-
-        metric_cell->get_dof_indices (node_indices);
-        for (auto resi_row = resi_indices.begin(); resi_row!=resi_indices.end(); ++resi_row) {
-            dsp.add_entries(*resi_row, node_indices.begin(), node_indices.end());
-        }
-        for (unsigned int iface=0; iface < dealii::GeometryInfo<dim>::faces_per_cell; ++iface) {
-            auto current_face = cell->face(iface);
-
-            if (current_face->at_boundary()) {
-            // Do nothing
-            } else if (current_face->has_children()) {
-            // Finer neighbor
-            // Loop over them and add their DoF to dependencies
-                for (unsigned int subface_no=0; subface_no < current_face->number_of_children(); ++subface_no) {
-                    const auto neighbor_metric_cell = metric_cell->neighbor_child_on_subface (iface, subface_no);
-                    neighbor_metric_cell->get_dof_indices (node_indices);
-                    for (auto resi_row = resi_indices.begin(); resi_row!=resi_indices.end(); ++resi_row) {
-                        dsp.add_entries(*resi_row, node_indices.begin(), node_indices.end());
-                    }
-                }
-            } else if (cell->neighbor_is_coarser(iface)) {
-            // Coarser neighbor
-            // Add DoF of that neighbor.
-                const auto neighbor_metric_cell = metric_cell->neighbor (iface);
-                neighbor_metric_cell->get_dof_indices (node_indices);
-                for (auto resi_row = resi_indices.begin(); resi_row!=resi_indices.end(); ++resi_row) {
-                    dsp.add_entries(*resi_row, node_indices.begin(), node_indices.end());
-                }
-            } else {//if ( !(cell->neighbor_is_coarser(iface)) ) {A
-            // Same level neighbor
-            // Add DoF of that neighbor.
-                if (dim == 1 && cell->neighbor(iface)->has_children()) {
-                    const auto coarse_unactive_neighbor = metric_cell->neighbor (iface);
-                    for (unsigned int i_child=0; i_child < coarse_unactive_neighbor->n_children(); ++i_child) {
-                        const auto neighbor_metric_cell = coarse_unactive_neighbor->child (i_child);
-                        for (unsigned int iface_child=0; iface_child < dealii::GeometryInfo<dim>::faces_per_cell; ++iface_child) {
-                            if (neighbor_metric_cell->neighbor(iface_child) == metric_cell) {
-                                neighbor_metric_cell->get_dof_indices (node_indices);
-                                for (auto resi_row = resi_indices.begin(); resi_row!=resi_indices.end(); ++resi_row) {
-                                    dsp.add_entries(*resi_row, node_indices.begin(), node_indices.end());
-                                }
-                            }
-                        }
-                    }
-                } else {
-                    const auto neighbor_metric_cell = metric_cell->neighbor (iface);
-                    neighbor_metric_cell->get_dof_indices (node_indices);
-                    for (auto resi_row = resi_indices.begin(); resi_row!=resi_indices.end(); ++resi_row) {
-                        dsp.add_entries(*resi_row, node_indices.begin(), node_indices.end());
-                    }
-                }
-            }
-            // else {
-            //     std::cout << "Edge case I did not consider. Possibly periodic BC. " << std::endl;
-            //     std::abort();
-            // }
-        } 
-    } // end of cell loop
-
-    dealii::SparsityTools::distribute_sparsity_pattern(dsp, dof_handler.compute_n_locally_owned_dofs_per_processor(), MPI_COMM_WORLD, locally_owned_dofs);
-    dealii::SparsityPattern sparsity_pattern;
-    sparsity_pattern.copy_from(dsp);
-    //sparsity_pattern.compress();
-
-    return sparsity_pattern;
-}
-=======
 
 // template <int dim, typename real>
 // dealii::SparsityPattern DGBase<dim,real>::get_dRdX_sparsity_pattern () {
@@ -255,7 +163,6 @@
 // 
 //     return sparsity_pattern;
 // }
->>>>>>> 06d5d24f
 
 //template <int dim, typename real, typename MeshType>
 //dealii::TrilinosWrappers::SparseMatrix DGBase<dim,real,MeshType>::get_dRdX_finite_differences (dealii::SparsityPattern dRdX_sparsity_pattern) {
