--- conflicted
+++ resolved
@@ -94,58 +94,12 @@
 DGBase<dim,real>::DGBase( // @suppress("Class members should be properly initialized")
     const int nstate_input,
     const Parameters::AllParameters *const parameters_input,
-<<<<<<< HEAD
-    const unsigned int degree)
-    :
-    nstate(nstate_input)
-    , mapping(degree+3,true)
-    , fe_dg(degree)
-    , fe_system(fe_dg, nstate)
-    , all_parameters(parameters_input)
-    , oned_quadrature (degree+1)
-    , volume_quadrature (degree+1)
-    , face_quadrature (degree+1)
-{
-	if (parameters_input->use_collocated_nodes)
-	{
-		dealii::QGaussLobatto<1> oned_quad_Gauss_Lobatto (degree+1);
-		dealii::QGaussLobatto<dim> vol_quad_Gauss_Lobatto (degree+1);
-		oned_quadrature = oned_quad_Gauss_Lobatto;
-		volume_quadrature = vol_quad_Gauss_Lobatto;
-
-		if(dim == 1)
-		{
-			dealii::QGauss<dim-1> face_quad_Gauss_Legendre (degree+1);
-			face_quadrature = face_quad_Gauss_Legendre;
-		}
-		else
-		{
-			dealii::QGaussLobatto<dim-1> face_quad_Gauss_Lobatto (degree+1);
-			face_quadrature = face_quad_Gauss_Lobatto;
-		}
-
-
-	}
-	else
-	{
-		dealii::QGauss<1> oned_quad_Gauss_Legendre (degree+1);
-		dealii::QGauss<dim> vol_quad_Gauss_Legendre (degree+1);
-		dealii::QGauss<dim-1> face_quad_Gauss_Legendre (degree+1);
-		oned_quadrature = oned_quad_Gauss_Legendre;
-		volume_quadrature = vol_quad_Gauss_Legendre;
-		face_quadrature = face_quad_Gauss_Legendre;
-	}
-
-
-}
-=======
     const unsigned int max_degree_input)
     : DGBase<dim,real>(nstate_input, parameters_input, max_degree_input, this->create_collection_tuple(max_degree_input, nstate_input))
 { }
->>>>>>> 53a40f40
-
-template <int dim, typename real>
-DGBase<dim,real>::DGBase(
+
+template <int dim, typename real>
+DGBase<dim,real>::DGBase( // @suppress("Class members should be properly initialized")
     const int nstate_input,
     const Parameters::AllParameters *const parameters_input,
     const unsigned int max_degree_input,
@@ -193,9 +147,44 @@
         const dealii::FESystem<dim,dim> fe_system(fe_dg, nstate);
         fe_coll.push_back (fe_system);
 
-        const dealii::QGauss<1>     oned_quad(degree+1);
-        const dealii::QGauss<dim>   volume_quad(degree+1);
-        const dealii::QGauss<dim-1> face_quad(degree+1);
+        //
+
+        const dealii::Quadrature<1>     oned_quad(degree+1);
+        const dealii::Quadrature<dim>   volume_quad(degree+1);
+        const dealii::Quadrature<dim-1> face_quad(degree+1);
+
+        if (all_parameters->use_collocated_nodes)
+        	{
+        		dealii::QGaussLobatto<1> oned_quad_Gauss_Lobatto (degree+1);
+        		dealii::QGaussLobatto<dim> vol_quad_Gauss_Lobatto (degree+1);
+        		oned_quad = oned_quad_Gauss_Lobatto;
+        		volume_quad = vol_quad_Gauss_Lobatto;
+
+        		if(dim == 1)
+        		{
+        			dealii::QGauss<dim-1> face_quad_Gauss_Legendre (degree+1);
+        			face_quad = face_quad_Gauss_Legendre;
+        		}
+        		else
+        		{
+        			dealii::QGaussLobatto<dim-1> face_quad_Gauss_Lobatto (degree+1);
+        			face_quad = face_quad_Gauss_Lobatto;
+        		}
+
+
+        	}
+        	else
+        	{
+        		dealii::QGauss<1> oned_quad_Gauss_Legendre (degree+1);
+        		dealii::QGauss<dim> vol_quad_Gauss_Legendre (degree+1);
+        		dealii::QGauss<dim-1> face_quad_Gauss_Legendre (degree+1);
+        		oned_quad = oned_quad_Gauss_Legendre;
+        		volume_quad = vol_quad_Gauss_Legendre;
+        		face_quad = face_quad_Gauss_Legendre;
+        	}
+        //
+
+
         volume_quad_coll.push_back (volume_quad);
         face_quad_coll.push_back (face_quad);
         oned_quad_coll.push_back (oned_quad);
@@ -302,120 +291,127 @@
 
                 n_face_visited++;
 
-<<<<<<< HEAD
-                fe_values_face_int.reinit (current_cell, iface);
-
-                //no need to worry about this for now.
+                fe_values_collection_face_int.reinit (current_cell, iface, fe_index_curr_cell, fe_index_curr_cell, fe_index_curr_cell);
+
                 if(current_face->at_boundary() && all_parameters->use_periodic_bc == true && dim == 1) //using periodic BCs (for 1d)
-                {
-                  	int cell_index = current_cell->index();
-                    if (cell_index == 0 && iface == 0)
-                    {
-                    	fe_values_face_int.reinit(current_cell, iface);
-                        typename dealii::DoFHandler<dim>::active_cell_iterator neighbour_cell = dof_handler.begin_active();
-                        for (unsigned int i = 0 ; i < triangulation->n_active_cells() - 1; ++i)
-                        {
-                        	++neighbour_cell;
-                        }
-                        neighbour_cell->get_dof_indices(neighbor_dofs_indices);
-                        fe_values_face_ext.reinit(neighbour_cell,(iface == 1) ? 0 : 1);
-
-                    }
-                  	else if (cell_index == (int) triangulation->n_active_cells() - 1 && iface == 1)
-                   	{
-                  		fe_values_face_int.reinit(current_cell, iface);
-                  		typename dealii::DoFHandler<dim>::active_cell_iterator neighbour_cell = dof_handler.begin_active();
-                   		neighbour_cell->get_dof_indices(neighbor_dofs_indices);
-                 		fe_values_face_ext.reinit(neighbour_cell,(iface == 1) ? 0 : 1); //not sure how changing the face number would work in dim!=1-dimensions.
-                  	}
-                }
+				{
+					int cell_index = current_cell->index();
+					if (cell_index == 0 && iface == 0)
+					{
+						fe_values_collection_face_int.reinit(current_cell, iface, fe_index_curr_cell, fe_index_curr_cell, fe_index_curr_cell);
+						typename dealii::DoFHandler<dim>::active_cell_iterator neighbour_cell = dof_handler.begin_active();
+						for (unsigned int i = 0 ; i < triangulation->n_active_cells() - 1; ++i)
+						{
+							++neighbour_cell;
+						}
+						neighbour_cell->get_dof_indices(neighbor_dofs_indices);
+						fe_values_collection_face_ext.reinit(neighbour_cell,(iface == 1) ? 0 : 1,fe_index_curr_cell,fe_index_curr_cell,fe_index_curr_cell);
+
+					}
+					else if (cell_index == (int) triangulation->n_active_cells() - 1 && iface == 1)
+					{
+						fe_values_collection_face_int.reinit(current_cell, iface, fe_index_curr_cell, fe_index_curr_cell, fe_index_curr_cell);
+						typename dealii::DoFHandler<dim>::active_cell_iterator neighbour_cell = dof_handler.begin_active();
+						neighbour_cell->get_dof_indices(neighbor_dofs_indices);
+						fe_values_collection_face_ext.reinit(neighbour_cell,(iface == 1) ? 0 : 1, fe_index_curr_cell, fe_index_curr_cell, fe_index_curr_cell); //not sure how changing the face number would work in dim!=1-dimensions.
+					}
+				}
+
                 else
                 {
-					const unsigned int degree_current = DGBase<dim,real>::fe_system.tensor_degree();
-					const unsigned int deg1sq = (degree_current == 0) ? 1 : degree_current * (degree_current+1);
+                	const dealii::FEFaceValues<dim,dim> &fe_values_face_int = fe_values_collection_face_int.get_present_fe_values();
+					const unsigned int deg1sq = (curr_cell_degree == 0) ? 1 : curr_cell_degree * (curr_cell_degree+1);
 					const unsigned int normal_direction = dealii::GeometryInfo<dim>::unit_normal_direction[iface];
 					const real vol_div_facearea1 = current_cell->extent_in_direction(normal_direction);
 
 					real penalty = deg1sq / vol_div_facearea1;
-					//penalty = 1;//99;
 
 					const unsigned int boundary_id = current_face->boundary_id();
 					// Need to somehow get boundary type from the mesh
-					assemble_boundary_term_explicit (boundary_id, fe_values_face_int, penalty, current_dofs_indices, current_cell_rhs);
+					if ( compute_dRdW ) {
+						assemble_boundary_term_implicit (boundary_id, fe_values_face_int, penalty, current_dofs_indices, current_cell_rhs);
+					} else {
+						assemble_boundary_term_explicit (boundary_id, fe_values_face_int, penalty, current_dofs_indices, current_cell_rhs);
+					}
                 }
 
-                //CASE 1.5: periodic boundary conditions
-                //note that periodicity is not adapted for hp adaptivity yet. this needs to be figured out in the future
-            } else if (current_face->at_boundary() && current_cell->has_periodic_neighbor(iface)){
-
-            	neighbor_cell = current_cell->periodic_neighbor(iface);
-
-            	if (!current_cell->periodic_neighbor_is_coarser(iface) &&
-            		(neighbor_cell->index() > current_cell->index() ||
-            		 (neighbor_cell->index() == current_cell->index() && current_cell->level() < neighbor_cell->level())
-            		)
+				//CASE 1.5: periodic boundary conditions
+				//note that periodicity is not adapted for hp adaptivity yet. this needs to be figured out in the future
+			} else if (current_face->at_boundary() && current_cell->has_periodic_neighbor(iface)){
+
+				neighbor_cell = current_cell->periodic_neighbor(iface);
+
+				if (!current_cell->periodic_neighbor_is_coarser(iface) &&
+					(neighbor_cell->index() > current_cell->index() ||
+					 (neighbor_cell->index() == current_cell->index() && current_cell->level() < neighbor_cell->level())
+					)
 				   )
-            	{
-            		n_face_visited++;
-
-            		dealii::Vector<double> neighbor_cell_rhs (dofs_per_cell); // Defaults to 0.0 initialization
-	                Assert (current_cell->neighbor(iface).state() == dealii::IteratorState::valid, dealii::ExcInternalError());
-	                typename dealii::DoFHandler<dim>::cell_iterator neighbor_cell = current_cell->periodic_neighbor(iface);
-
-                    neighbor_cell->get_dof_indices (neighbor_dofs_indices);
-
-                    const unsigned int neighbor_face_no = current_cell->periodic_neighbor_of_periodic_neighbor(iface); //removed const
-
-            	    const unsigned int normal_direction1 = dealii::GeometryInfo<dim>::unit_normal_direction[iface];
-            	    const unsigned int normal_direction2 = dealii::GeometryInfo<dim>::unit_normal_direction[neighbor_face_no];
-            	    const unsigned int degree_current = DGBase<dim,real>::fe_system.tensor_degree();
-            	    const unsigned int deg1sq = (degree_current == 0) ? 1 : degree_current * (degree_current+1);
-            	    const unsigned int deg2sq = (degree_current == 0) ? 1 : degree_current * (degree_current+1);
-
-            	    //const real vol_div_facearea1 = current_cell->extent_in_direction(normal_direction1) / current_face->number_of_children();
-            	    const real vol_div_facearea1 = current_cell->extent_in_direction(normal_direction1);
-            	    const real vol_div_facearea2 = neighbor_cell->extent_in_direction(normal_direction2);
-	                const real penalty1 = deg1sq / vol_div_facearea1;
-	                const real penalty2 = deg2sq / vol_div_facearea2;
-
-	                real penalty = 0.5 * ( penalty1 + penalty2 );
-            		//penalty = 1;//99;
-
-            		fe_values_face_int.reinit (current_cell, iface);
-            		fe_values_face_ext.reinit (neighbor_cell, neighbor_face_no);
-            		//std::cout << "about to assemble the periodic cell terms!" << std::endl;
-            		assemble_face_term_explicit (
-            		                        fe_values_face_int, fe_values_face_ext,
-            		                        penalty,
-            		                        current_dofs_indices, neighbor_dofs_indices,
-            		                        current_cell_rhs, neighbor_cell_rhs);
-            		//std::cout << "done assembleing the periodic cell terms!" << std::endl;
-            		// Add local contribution from neighbor cell to global vector
-            		for (unsigned int i=0; i<dofs_per_cell; ++i) {
-            			DGBase<dim,real>::right_hand_side(neighbor_dofs_indices[i]) += neighbor_cell_rhs(i);
-            	    }
-            	}
-            	else
-            	{
-            		//do nothing
-            	}
-=======
-                fe_values_collection_face_int.reinit (current_cell, iface, fe_index_curr_cell, fe_index_curr_cell, fe_index_curr_cell);
-                const dealii::FEFaceValues<dim,dim> &fe_values_face_int = fe_values_collection_face_int.get_present_fe_values();
-                const unsigned int deg1sq = (curr_cell_degree == 0) ? 1 : curr_cell_degree * (curr_cell_degree+1);
-                const unsigned int normal_direction = dealii::GeometryInfo<dim>::unit_normal_direction[iface];
-                const real vol_div_facearea1 = current_cell->extent_in_direction(normal_direction);
-
-                real penalty = deg1sq / vol_div_facearea1;
-
-                const unsigned int boundary_id = current_face->boundary_id();
-                // Need to somehow get boundary type from the mesh
-                if ( compute_dRdW ) {
-                    assemble_boundary_term_implicit (boundary_id, fe_values_face_int, penalty, current_dofs_indices, current_cell_rhs);
-                } else { 
-                    assemble_boundary_term_explicit (boundary_id, fe_values_face_int, penalty, current_dofs_indices, current_cell_rhs);
-                }
->>>>>>> 53a40f40
+				{
+					 n_face_visited++;
+					Assert (current_cell->neighbor(iface).state() == dealii::IteratorState::valid, dealii::ExcInternalError());
+
+					auto neighbor_cell = current_cell->periodic_neighbor(iface);
+					// Corresponding face of the neighbor.
+					// e.g. The 4th face of the current cell might correspond to the 3rd face of the neighbor
+					const unsigned int neighbor_face_no = current_cell->periodic_neighbor_of_periodic_neighbor(iface);
+
+					// Get information about neighbor cell
+					const unsigned int fe_index_neigh_cell = neighbor_cell->active_fe_index();
+					const dealii::FESystem<dim,dim> &neigh_fe_ref = fe_collection[fe_index_neigh_cell];
+					const unsigned int neigh_cell_degree = neigh_fe_ref.tensor_degree();
+					const unsigned int n_dofs_neigh_cell = neigh_fe_ref.n_dofs_per_cell();
+
+					// Local rhs contribution from neighbor
+					dealii::Vector<double> neighbor_cell_rhs (n_dofs_neigh_cell); // Defaults to 0.0 initialization
+
+					// Obtain the mapping from local dof indices to global dof indices for neighbor cell
+					neighbor_dofs_indices.resize(n_dofs_neigh_cell);
+					neighbor_cell->get_dof_indices (neighbor_dofs_indices);
+
+					fe_values_collection_face_int.reinit (current_cell, iface, fe_index_curr_cell, fe_index_curr_cell, fe_index_curr_cell);
+					const dealii::FEFaceValues<dim,dim> &fe_values_face_int = fe_values_collection_face_int.get_present_fe_values();
+					fe_values_collection_face_ext.reinit (neighbor_cell, neighbor_face_no, fe_index_neigh_cell, fe_index_neigh_cell, fe_index_neigh_cell);
+					const dealii::FEFaceValues<dim,dim> &fe_values_face_ext = fe_values_collection_face_ext.get_present_fe_values();
+
+					const unsigned int normal_direction1 = dealii::GeometryInfo<dim>::unit_normal_direction[iface];
+					const unsigned int normal_direction2 = dealii::GeometryInfo<dim>::unit_normal_direction[neighbor_face_no];
+					const unsigned int deg1sq = (curr_cell_degree == 0) ? 1 : curr_cell_degree * (curr_cell_degree+1);
+					const unsigned int deg2sq = (neigh_cell_degree == 0) ? 1 : neigh_cell_degree * (neigh_cell_degree+1);
+
+					//const real vol_div_facearea1 = current_cell->extent_in_direction(normal_direction1) / current_face->number_of_children();
+					const real vol_div_facearea1 = current_cell->extent_in_direction(normal_direction1);
+					const real vol_div_facearea2 = neighbor_cell->extent_in_direction(normal_direction2);
+
+					const real penalty1 = deg1sq / vol_div_facearea1;
+					const real penalty2 = deg2sq / vol_div_facearea2;
+
+					real penalty = 0.5 * ( penalty1 + penalty2 );
+					//penalty = 1;//99;
+
+					if ( compute_dRdW ) {
+						assemble_face_term_implicit (
+								fe_values_face_int, fe_values_face_ext,
+								penalty,
+								current_dofs_indices, neighbor_dofs_indices,
+								current_cell_rhs, neighbor_cell_rhs);
+					} else {
+						assemble_face_term_explicit (
+								fe_values_face_int, fe_values_face_ext,
+								penalty,
+								current_dofs_indices, neighbor_dofs_indices,
+								current_cell_rhs, neighbor_cell_rhs);
+					}
+
+					// Add local contribution from neighbor cell to global vector
+					for (unsigned int i=0; i<n_dofs_neigh_cell; ++i) {
+						right_hand_side(neighbor_dofs_indices[i]) += neighbor_cell_rhs(i);
+					}
+				}
+				else
+				{
+					//do nothing
+				}
+
 
             // Case 2:
             // Neighbour is finer occurs if the face has children
@@ -467,13 +463,6 @@
                     
                     real penalty = 0.5 * ( penalty1 + penalty2 );
 
-<<<<<<< HEAD
-                    assemble_face_term_explicit (
-                        fe_values_subface_int, fe_values_face_ext,
-                        penalty,
-                        current_dofs_indices, neighbor_dofs_indices,
-                        current_cell_rhs, neighbor_cell_rhs);
-=======
                     if ( compute_dRdW ) {
                         assemble_face_term_implicit (
                                 fe_values_face_int, fe_values_face_ext,
@@ -487,8 +476,6 @@
                             current_dofs_indices, neighbor_dofs_indices,
                             current_cell_rhs, neighbor_cell_rhs);
                     }
-
->>>>>>> 53a40f40
                     // Add local contribution from neighbor cell to global vector
                     for (unsigned int i=0; i<n_dofs_neigh_cell; ++i) {
                         right_hand_side(neighbor_dofs_indices[i]) += neighbor_cell_rhs(i);
@@ -510,220 +497,8 @@
             {
                 n_face_visited++;
                 Assert (current_cell->neighbor(iface).state() == dealii::IteratorState::valid, dealii::ExcInternalError());
-<<<<<<< HEAD
-                typename dealii::DoFHandler<dim>::cell_iterator neighbor_cell = current_cell->neighbor_or_periodic_neighbor(iface);
-
-                neighbor_cell->get_dof_indices (neighbor_dofs_indices);
-
-                unsigned int neighbor_face_no = current_cell->neighbor_of_neighbor(iface);
-
-                const unsigned int normal_direction1 = dealii::GeometryInfo<dim>::unit_normal_direction[iface];
-                const unsigned int normal_direction2 = dealii::GeometryInfo<dim>::unit_normal_direction[neighbor_face_no];
-                const unsigned int degree_current = DGBase<dim,real>::fe_system.tensor_degree();
-                const unsigned int deg1sq = (degree_current == 0) ? 1 : degree_current * (degree_current+1);
-                const unsigned int deg2sq = (degree_current == 0) ? 1 : degree_current * (degree_current+1);
-
-                //const real vol_div_facearea1 = current_cell->extent_in_direction(normal_direction1) / current_face->number_of_children();
-                const real vol_div_facearea1 = current_cell->extent_in_direction(normal_direction1);
-                const real vol_div_facearea2 = neighbor_cell->extent_in_direction(normal_direction2);
-
-                const real penalty1 = deg1sq / vol_div_facearea1;
-                const real penalty2 = deg2sq / vol_div_facearea2;
-                
-                real penalty = 0.5 * ( penalty1 + penalty2 );
-                //penalty = 1;//99;
-
-                fe_values_face_int.reinit (current_cell, iface);
-                fe_values_face_ext.reinit (neighbor_cell, neighbor_face_no);
-                assemble_face_term_explicit (
-                        fe_values_face_int, fe_values_face_ext,
-                        penalty,
-                        current_dofs_indices, neighbor_dofs_indices,
-                        current_cell_rhs, neighbor_cell_rhs);
-             //   std::cout << "done assembling the non-periodic cell terms!" << std::endl;
-                // Add local contribution from neighbor cell to global vector
-                for (unsigned int i=0; i<dofs_per_cell; ++i) {
-                    DGBase<dim,real>::right_hand_side(neighbor_dofs_indices[i]) += neighbor_cell_rhs(i);
-                }
-            } else {
-            // Do nothing
-            }
-            // Case 4: Neighbor is coarser
-            // Do nothing.
-            // The face contribution from the current cell will appear then the coarse neighbor checks for subfaces
-
-        } // end of face loop
-
-        for (unsigned int i=0; i<dofs_per_cell; ++i) {
-            DGBase<dim,real>::right_hand_side(current_dofs_indices[i]) += current_cell_rhs(i);
-        }
-
-    } // end of cell loop
-
-} // end of assemble_system_explicit ()
-
-
-template <int dim, typename real>
-void DGBase<dim,real>::assemble_residual_dRdW ()
-{
-    DGBase<dim,real>::system_matrix = 0;
-    DGBase<dim,real>::right_hand_side = 0;
-
-    // For now assume same polynomial degree across domain
-    const unsigned int dofs_per_cell = DGBase<dim,real>::dof_handler.get_fe().dofs_per_cell;
-    std::vector<dealii::types::global_dof_index> current_dofs_indices (dofs_per_cell);
-    std::vector<dealii::types::global_dof_index> neighbor_dofs_indices (dofs_per_cell);
-
-    // ACTIVE cells, therefore, no children
-    typename dealii::DoFHandler<dim>::active_cell_iterator
-        current_cell = DGBase<dim,real>::dof_handler.begin_active(),
-        endc = DGBase<dim,real>::dof_handler.end();
-
-    unsigned int n_cell_visited = 0;
-    unsigned int n_face_visited = 0;
-
-    dealii::FEValues<dim,dim>        fe_values_cell (DGBase<dim,real>::mapping, DGBase<dim,real>::fe_system, DGBase<dim,real>::volume_quadrature, this->update_flags);
-    dealii::FEFaceValues<dim,dim>    fe_values_face_int (DGBase<dim,real>::mapping, DGBase<dim,real>::fe_system, DGBase<dim,real>::face_quadrature, this->face_update_flags);
-    dealii::FESubfaceValues<dim,dim> fe_values_subface_int (DGBase<dim,real>::mapping, DGBase<dim,real>::fe_system, DGBase<dim,real>::face_quadrature, this->face_update_flags);
-    dealii::FEFaceValues<dim,dim>    fe_values_face_ext (DGBase<dim,real>::mapping, DGBase<dim,real>::fe_system, DGBase<dim,real>::face_quadrature, this->neighbor_face_update_flags);
-
-    for (; current_cell!=endc; ++current_cell) {
-        // std::cout << "Current cell index: " << current_cell->index() << std::endl;
-        n_cell_visited++;
-
-        // Local vector contribution from each cell
-        dealii::Vector<double> current_cell_rhs (dofs_per_cell); // Defaults to 0.0 initialization
-
-        fe_values_cell.reinit (current_cell);
-        current_cell->get_dof_indices (current_dofs_indices);
-
-        assemble_cell_terms_implicit (fe_values_cell, current_dofs_indices, current_cell_rhs);
-        for (unsigned int iface=0; iface < dealii::GeometryInfo<dim>::faces_per_cell; ++iface) {
-
-            typename dealii::DoFHandler<dim>::face_iterator current_face = current_cell->face(iface);
-            typename dealii::DoFHandler<dim>::cell_iterator neighbor_cell = current_cell->neighbor(iface);
-
-            // See tutorial step-30 for breakdown of 4 face cases
-
-            // Case 1:
-            // Face at boundary
-            if (current_face->at_boundary()) {
-
-                n_face_visited++;
-
-                fe_values_face_int.reinit (current_cell, iface);
-
-                if(all_parameters->use_periodic_bc == true) //using periodic BCs (for 1d)
-                {
-                	int cell_index = current_cell->index();
-                	if (cell_index == 0 && iface == 0)
-                	{
-             			fe_values_face_int.reinit(current_cell, iface);
-                		typename dealii::DoFHandler<dim>::active_cell_iterator neighbour_cell = dof_handler.begin_active();
-                		for (unsigned int i = 0 ; i < triangulation->n_active_cells() - 1; ++i)
-                		{
-                			++neighbour_cell;
-                		}
-                		neighbour_cell->get_dof_indices(neighbor_dofs_indices);
-                		fe_values_face_ext.reinit(neighbour_cell,(iface == 1) ? 0 : 1);
-
-                	}
-                	else if (cell_index == (int) triangulation->n_active_cells() - 1 && iface == 1)
-                	{
-                		fe_values_face_int.reinit(current_cell, iface);
-                		typename dealii::DoFHandler<dim>::active_cell_iterator neighbour_cell = dof_handler.begin_active();
-                		neighbour_cell->get_dof_indices(neighbor_dofs_indices);
-                		fe_values_face_ext.reinit(neighbour_cell,(iface == 1) ? 0 : 1); //not sure how changing the face number would work in dim!=1-dimensions.
-                	}
-                }
-
-                else
-                {
-					const unsigned int degree_current = DGBase<dim,real>::fe_system.tensor_degree();
-					const unsigned int deg1sq = (degree_current == 0) ? 1 : degree_current * (degree_current+1);
-					const unsigned int normal_direction = dealii::GeometryInfo<dim>::unit_normal_direction[iface];
-					const real vol_div_facearea1 = current_cell->extent_in_direction(normal_direction);
-
-					real penalty = deg1sq / vol_div_facearea1;
-					//penalty = 1;//99;
-
-					const unsigned int boundary_id = current_face->boundary_id();
-					// Need to somehow get boundary type from the mesh
-
-					assemble_boundary_term_implicit (boundary_id, fe_values_face_int, penalty, current_dofs_indices, current_cell_rhs);
-                }
-            // Case 2:
-            // Neighbour is finer occurs if the face has children
-            // This is because we are looping over the current_cell's face, so 2, 4, and 6 faces.
-            } else if (current_face->has_children()) {
-                //std::cout << "SHOULD NOT HAPPEN!!!!!!!!!!!! I haven't put in adaptatation yet" << std::endl;
-
-                dealii::Vector<double> neighbor_cell_rhs (dofs_per_cell); // Defaults to 0.0 initialization
-                Assert (current_cell->neighbor(iface).state() == dealii::IteratorState::valid, dealii::ExcInternalError());
-
-                // Obtain cell neighbour
-                const unsigned int neighbor_face_no = current_cell->neighbor_face_no(iface);
-
-                for (unsigned int subface_no=0; subface_no < current_face->number_of_children(); ++subface_no) {
-
-                    n_face_visited++;
-
-                    typename dealii::DoFHandler<dim>::cell_iterator neighbor_child_cell = current_cell->neighbor_child_on_subface (iface, subface_no);
-
-                    Assert (!neighbor_child_cell->has_children(), dealii::ExcInternalError());
-
-                    neighbor_child_cell->get_dof_indices (neighbor_dofs_indices);
-
-                    fe_values_subface_int.reinit (current_cell, iface, subface_no);
-                    fe_values_face_ext.reinit (neighbor_child_cell, neighbor_face_no);
-
-                    const unsigned int normal_direction1 = dealii::GeometryInfo<dim>::unit_normal_direction[iface];
-                    const unsigned int normal_direction2 = dealii::GeometryInfo<dim>::unit_normal_direction[neighbor_face_no];
-                    const unsigned int degree_current = DGBase<dim,real>::fe_system.tensor_degree();
-                    const unsigned int deg1sq = (degree_current == 0) ? 1 : degree_current * (degree_current+1);
-                    const unsigned int deg2sq = (degree_current == 0) ? 1 : degree_current * (degree_current+1);
-
-                    //const real vol_div_facearea1 = current_cell->extent_in_direction(normal_direction1) / current_face->number_of_children();
-                    const real vol_div_facearea1 = current_cell->extent_in_direction(normal_direction1);
-                    const real vol_div_facearea2 = neighbor_child_cell->extent_in_direction(normal_direction2);
-
-                    const real penalty1 = deg1sq / vol_div_facearea1;
-                    const real penalty2 = deg2sq / vol_div_facearea2;
-                    
-                    real penalty = 0.5 * ( penalty1 + penalty2 );
-                    //penalty = 1;
-
-                    assemble_face_term_implicit (
-                        fe_values_subface_int, fe_values_face_ext,
-                        penalty,
-                        current_dofs_indices, neighbor_dofs_indices,
-                        current_cell_rhs, neighbor_cell_rhs);
-
-                    // Add local contribution from neighbor cell to global vector
-                    for (unsigned int i=0; i<dofs_per_cell; ++i) {
-                        DGBase<dim,real>::right_hand_side(neighbor_dofs_indices[i]) += neighbor_cell_rhs(i);
-                    }
-                }
-
-            // Case 3:
-            // Neighbor cell is NOT coarser
-            // Therefore, they have the same coarseness, and we need to choose one of them to do the work
-            } else if (
-                !current_cell->neighbor_is_coarser(iface) &&
-                    // Cell with lower index does work
-                    (neighbor_cell->index() > current_cell->index() || 
-                    // If both cells have same index
-                    // See https://www.dealii.org/developer/doxygen/deal.II/classTriaAccessorBase.html#a695efcbe84fefef3e4c93ee7bdb446ad
-                    // then cell at the lower level does the work
-                        (neighbor_cell->index() == current_cell->index() && current_cell->level() < neighbor_cell->level())
-                    ) )
-            {
-                n_face_visited++;
-
-                dealii::Vector<double> neighbor_cell_rhs (dofs_per_cell); // Defaults to 0.0 initialization
-=======
-
-                auto neighbor_cell = current_cell->neighbor(iface);
+
+                auto neighbor_cell = current_cell->neighbor_or_periodic_neighbor(iface);
                 // Corresponding face of the neighbor.
                 // e.g. The 4th face of the current cell might correspond to the 3rd face of the neighbor
                 const unsigned int neighbor_face_no = current_cell->neighbor_of_neighbor(iface);
@@ -733,7 +508,6 @@
                 const dealii::FESystem<dim,dim> &neigh_fe_ref = fe_collection[fe_index_neigh_cell];
                 const unsigned int neigh_cell_degree = neigh_fe_ref.tensor_degree();
                 const unsigned int n_dofs_neigh_cell = neigh_fe_ref.n_dofs_per_cell();
->>>>>>> 53a40f40
 
                 // Local rhs contribution from neighbor
                 dealii::Vector<double> neighbor_cell_rhs (n_dofs_neigh_cell); // Defaults to 0.0 initialization
@@ -813,14 +587,9 @@
 template <int dim, typename real>
 void DGBase<dim,real>::output_results_vtk (const unsigned int cycle)// const
 {
-<<<<<<< HEAD
-
-
-
-=======
+
     dealii::DataOut<dim, dealii::hp::DoFHandler<dim>> data_out;
     data_out.attach_dof_handler (dof_handler);
->>>>>>> 53a40f40
 
     //std::vector<std::string> solution_names;
     //for(int s=0;s<nstate;++s) {
