--- conflicted
+++ resolved
@@ -43,23 +43,6 @@
 //extern template class dealii::MappingFEField<PHILIP_DIM,PHILIP_DIM,dealii::LinearAlgebra::distributed::Vector<double>, dealii::DoFHandler<PHILIP_DIM> >;
 namespace PHiLiP {
 
-<<<<<<< HEAD
-// #if PHILIP_DIM==1 // dealii::parallel::distributed::Triangulation<dim> does not work for 1D
-//     /** Triangulation to store the grid.
-//      *  In 1D, dealii::Triangulation<dim> is used.
-//      *  In 2D, 3D, dealii::parallel::distributed::Triangulation<dim> is used.
-//      */
-//     using Triangulation = dealii::Triangulation<dim>;
-// #else
-//     /** Triangulation to store the grid.
-//      *  In 1D, dealii::Triangulation<dim> is used.
-//      *  In 2D, 3D, dealii::parallel::distributed::Triangulation<dim> is used.
-//      */
-//     using Triangulation = dealii::parallel::distributed::Triangulation<dim>;
-// #endif
-
-=======
->>>>>>> 06d5d24f
 /// DGBase is independent of the number of state variables.
 /**  This base class allows the use of arrays to efficiently allocate the data structures
   *  through std::array in the derived class DGBaseState.
@@ -76,11 +59,6 @@
   *  \f]
   *
   */
-<<<<<<< HEAD
-
-#if PHILIP_DIM==1
-template <int dim, typename real, typename MeshType = dealii::Triangulation<dim>>
-=======
 template <int dim, typename real>
 class DGBase
 {
@@ -91,7 +69,6 @@
      *  In 2D, 3D, dealii::parallel::distributed::Triangulation<dim> is used.
      */
     using Triangulation = dealii::Triangulation<dim>;
->>>>>>> 06d5d24f
 #else
 template <int dim, typename real, typename MeshType = dealii::parallel::distributed::Triangulation<dim>>
 #endif
@@ -125,11 +102,7 @@
            const unsigned int degree,
            const unsigned int max_degree_input,
            const unsigned int grid_degree_input,
-<<<<<<< HEAD
-           MeshType *const triangulation_input);
-=======
            const std::shared_ptr<Triangulation> triangulation_input);
->>>>>>> 06d5d24f
 
 
     /// Makes for cleaner doxygen documentation
@@ -151,30 +124,14 @@
             const unsigned int degree,
             const unsigned int max_degree_input,
             const unsigned int grid_degree_input,
-<<<<<<< HEAD
-            MeshType *const triangulation_input,
-=======
             const std::shared_ptr<Triangulation> triangulation_input,
->>>>>>> 06d5d24f
             const MassiveCollectionTuple collection_tuple);
 
     std::shared_ptr<Triangulation> triangulation; ///< Mesh
 
 
-<<<<<<< HEAD
-    /// Reinitializes the DG object after a change of triangulation
-    /** Calls respective function for high-order-grid and initializes dof_handler
-     *  again. Also resets all fe_degrees to intial_degree set during constructor.
-     */
-    void reinit();
-
-    MeshType *const triangulation; ///< Mesh
-    /// Sets the triangulation for 2D and 3D. Should be done before allocate system
-    //void set_triangulation(MeshType *triangulation_input);
-=======
     /// Sets the associated high order grid with the provided one.
     void set_high_order_grid(std::shared_ptr<HighOrderGrid<dim,real>> new_high_order_grid);
->>>>>>> 06d5d24f
 
     /// Refers to a collection Mappings, which represents the high-order grid.
     /** Since we are interested in performing mesh movement for optimization purposes,
@@ -544,12 +501,8 @@
     dealii::DoFHandler<dim> dof_handler;
 
     /// High order grid that will provide the MappingFEField
-<<<<<<< HEAD
-    HighOrderGrid<dim,real,MeshType> high_order_grid;
-=======
     std::shared_ptr<HighOrderGrid<dim,real>> high_order_grid;
 
->>>>>>> 06d5d24f
 protected:
     /// Continuous distribution of artificial dissipation.
     const dealii::FE_Q<dim> fe_q_artificial_dissipation;
@@ -702,15 +655,6 @@
 /// Abstract class templated on the number of state variables
 /*  Contains the objects and functions that need to be templated on the number of state variables.
  */
-<<<<<<< HEAD
-#if PHILIP_DIM==1
-template <int dim, int nstate, typename real, typename MeshType = dealii::Triangulation<dim>>
-#else
-template <int dim, int nstate, typename real, typename MeshType = dealii::parallel::distributed::Triangulation<dim>>
-#endif
-class DGWeak : public DGBase<dim, real, MeshType>
-{
-=======
 template <int dim, int nstate, typename real>
 class DGBaseState : public DGBase<dim, real>
 {
@@ -718,7 +662,6 @@
     /// Alias to base class Triangulation.
     using Triangulation = typename DGBase<dim,real>::Triangulation;
 
->>>>>>> 06d5d24f
 public:
     using DGBase<dim,real>::all_parameters; ///< Parallel std::cout that only outputs on mpi_rank==0
     /// Constructor.
@@ -727,321 +670,10 @@
         const unsigned int degree,
         const unsigned int max_degree_input,
         const unsigned int grid_degree_input,
-<<<<<<< HEAD
-        MeshType *const triangulation_input);
-
-    ~DGWeak(); ///< Destructor.
-
-private:
-
-    /// Contains the physics of the PDE
-    std::shared_ptr < Physics::PhysicsBase<dim, nstate, Sacado::Fad::DFad<real> > > pde_physics;
-    /// Convective numerical flux
-    NumericalFlux::NumericalFluxConvective<dim, nstate, Sacado::Fad::DFad<real> > *conv_num_flux;
-    /// Dissipative numerical flux
-    NumericalFlux::NumericalFluxDissipative<dim, nstate, Sacado::Fad::DFad<real> > *diss_num_flux;
-=======
         const std::shared_ptr<Triangulation> triangulation_input);
->>>>>>> 06d5d24f
 
     /// Contains the physics of the PDE with real type
     std::shared_ptr < Physics::PhysicsBase<dim, nstate, real > > pde_physics_double;
-<<<<<<< HEAD
-    /// Convective numerical flux
-    NumericalFlux::NumericalFluxConvective<dim, nstate, real > *conv_num_flux_double;
-    /// Dissipative numerical flux
-    NumericalFlux::NumericalFluxDissipative<dim, nstate, real > *diss_num_flux_double;
-
-    /// Evaluate the integral over the cell volume
-    /** Compute both the right-hand side and the block of the Jacobian */
-    void assemble_volume_terms_implicit(
-        const dealii::FEValues<dim,dim> &fe_values_volume,
-        const dealii::FESystem<dim,dim> &fe,
-        const dealii::Quadrature<dim> &quadrature,
-        const std::vector<dealii::types::global_dof_index> &cell_metric_dofs_indices,
-        const std::vector<dealii::types::global_dof_index> &current_dofs_indices,
-        dealii::Vector<real> &current_cell_rhs,
-        const dealii::FEValues<dim,dim> &fe_values_lagrange);
-
-    /// Evaluate the integral over the cell volume.
-    /** Compute both the right-hand side and the block of dRdX */
-    void assemble_volume_terms_dRdX(
-        const dealii::FEValues<dim,dim> &fe_values_volume,
-        const dealii::FESystem<dim,dim> &fe,
-        const dealii::Quadrature<dim> &quadrature,
-        const std::vector<dealii::types::global_dof_index> &cell_metric_dofs_indices,
-        const std::vector<dealii::types::global_dof_index> &current_dofs_indices,
-        dealii::Vector<real> &current_cell_rhs,
-        const dealii::FEValues<dim,dim> &fe_values_lagrange);
-    /// Evaluate the integral over the cell edges that are on domain boundaries
-    /** Compute both the right-hand side and the corresponding dRdX block */
-    void assemble_boundary_term_dRdX(
-        const unsigned int face_number,
-        const unsigned int boundary_id,
-        const dealii::FEFaceValuesBase<dim,dim> &fe_values_face_int,
-        const real penalty,
-        const dealii::FESystem<dim,dim> &fe,
-        const dealii::Quadrature<dim-1> &quadrature,
-        const std::vector<dealii::types::global_dof_index> &cell_metric_dofs_indices,
-        const std::vector<dealii::types::global_dof_index> &current_dofs_indices,
-        dealii::Vector<real> &current_cell_rhs);
-    /// Evaluate the integral over the internal cell edges
-    /** Compute both the right-hand side and the block of the Jacobian.
-     *  This adds the contribution to both cell's residual and effectively 
-     *  computes 4 block contributions to dRdX blocks. */
-    void assemble_face_term_dRdX(
-        const unsigned int interior_face_number,
-        const unsigned int exterior_face_number,
-        const dealii::FEFaceValuesBase<dim,dim>     &fe_values_int,
-        const dealii::FEFaceValuesBase<dim,dim>     &fe_values_ext,
-        const real penalty,
-        const dealii::FESystem<dim,dim> &fe_int,
-        const dealii::FESystem<dim,dim> &fe_ext,
-        const dealii::Quadrature<dim> &face_quadrature_int,
-        const dealii::Quadrature<dim> &face_quadrature_ext,
-        const std::vector<dealii::types::global_dof_index> &interior_cell_metric_dofs_indices,
-        const std::vector<dealii::types::global_dof_index> &exterior_cell_metric_dofs_indices,
-        const std::vector<dealii::types::global_dof_index> &dof_indices_int,
-        const std::vector<dealii::types::global_dof_index> &dof_indices_ext,
-        dealii::Vector<real>          &local_rhs_int_cell,
-        dealii::Vector<real>          &local_rhs_ext_cell);
-
-    /// Evaluate the integral over the cell edges that are on domain boundaries
-    /** Compute both the right-hand side and the block of the Jacobian */
-    void assemble_boundary_term_implicit(
-        const unsigned int boundary_id,
-        const dealii::FEFaceValuesBase<dim,dim> &fe_values_face_int,
-        const real penalty,
-        const std::vector<dealii::types::global_dof_index> &current_dofs_indices,
-        dealii::Vector<real> &current_cell_rhs);
-    /// Evaluate the integral over the internal cell edges
-    /** Compute both the right-hand side and the block of the Jacobian.
-     *  This adds the contribution to both cell's residual and effectively 
-     *  computes 4 block contributions to the Jacobian. */
-    void assemble_face_term_implicit(
-        const dealii::FEFaceValuesBase<dim,dim>     &fe_values_face_int,
-        const dealii::FEFaceValuesBase<dim,dim>     &fe_values_face_ext,
-        const real penalty,
-        const std::vector<dealii::types::global_dof_index> &current_dofs_indices,
-        const std::vector<dealii::types::global_dof_index> &neighbor_dofs_indices,
-        dealii::Vector<real>          &current_cell_rhs,
-        dealii::Vector<real>          &neighbor_cell_rhs);
-
-    /// Evaluate the integral over the cell volume
-    void assemble_volume_terms_explicit(
-        const dealii::FEValues<dim,dim> &fe_values_volume,
-        const std::vector<dealii::types::global_dof_index> &current_dofs_indices,
-        dealii::Vector<real> &current_cell_rhs, 
-        const dealii::FEValues<dim,dim> &fe_values_lagrange);
-    /// Evaluate the integral over the cell edges that are on domain boundaries
-    void assemble_boundary_term_explicit(
-        const unsigned int boundary_id,
-        const dealii::FEFaceValuesBase<dim,dim> &fe_values_face_int,
-        const real penalty,
-        const std::vector<dealii::types::global_dof_index> &current_dofs_indices,
-        dealii::Vector<real> &current_cell_rhs);
-    /// Evaluate the integral over the internal cell edges
-    void assemble_face_term_explicit(
-        const dealii::FEFaceValuesBase<dim,dim>     &fe_values_face_int,
-        const dealii::FEFaceValuesBase<dim,dim>     &fe_values_face_ext,
-        const real penalty,
-        const std::vector<dealii::types::global_dof_index> &current_dofs_indices,
-        const std::vector<dealii::types::global_dof_index> &neighbor_dofs_indices,
-        dealii::Vector<real>          &current_cell_rhs,
-        dealii::Vector<real>          &neighbor_cell_rhs);
-
-    using DGBase<dim,real,MeshType>::mpi_communicator; ///< MPI communicator
-    using DGBase<dim,real,MeshType>::pcout; ///< Parallel std::cout that only outputs on mpi_rank==0
-
-public:
-    /// Change the physics object
-    void set_physics(std::shared_ptr< Physics::PhysicsBase<dim, nstate, Sacado::Fad::DFad<real> > >pde_physics_input);
-    void set_physics(std::shared_ptr< Physics::PhysicsBase<dim, nstate, real > >pde_physics_double_input);
-}; // end of DGWeak class
-
-/// DGStrong class templated on the number of state variables
-/*  Contains the functions that need to be templated on the number of state variables.
- */
-#if PHILIP_DIM==1
-template <int dim, int nstate, typename real, typename MeshType = dealii::Triangulation<dim>>
-#else
-template <int dim, int nstate, typename real, typename MeshType = dealii::parallel::distributed::Triangulation<dim>>
-#endif
-class DGStrong : public DGBase<dim, real, MeshType>
-{
-public:
-    /// Constructor
-    DGStrong(
-        const Parameters::AllParameters *const parameters_input, 
-        const unsigned int degree,
-        const unsigned int max_degree_input,
-        const unsigned int grid_degree_input,
-        MeshType *const triangulation_input);
-
-    /// Destructor
-    ~DGStrong();
-
-private:
-    /// Contains the physics of the PDE
-    std::shared_ptr < Physics::PhysicsBase<dim, nstate, Sacado::Fad::DFad<real> > > pde_physics;
-    /// Convective numerical flux
-    NumericalFlux::NumericalFluxConvective<dim, nstate, Sacado::Fad::DFad<real> > *conv_num_flux;
-    /// Dissipative numerical flux
-    NumericalFlux::NumericalFluxDissipative<dim, nstate, Sacado::Fad::DFad<real> > *diss_num_flux;
-
-
-    /// Contains the physics of the PDE
-    std::shared_ptr < Physics::PhysicsBase<dim, nstate, real > > pde_physics_double;
-    /// Convective numerical flux
-    NumericalFlux::NumericalFluxConvective<dim, nstate, real > *conv_num_flux_double;
-    /// Dissipative numerical flux
-    NumericalFlux::NumericalFluxDissipative<dim, nstate, real > *diss_num_flux_double;
-
-    /// Evaluate the integral over the cell volume
-    /** Compute both the right-hand side and the block of the Jacobian */
-    void assemble_volume_terms_implicit(
-        const dealii::FEValues<dim,dim> &fe_values_volume,
-        const dealii::FESystem<dim,dim> &fe,
-        const dealii::Quadrature<dim> &quadrature,
-        const std::vector<dealii::types::global_dof_index> &cell_metric_dofs_indices,
-        const std::vector<dealii::types::global_dof_index> &current_dofs_indices,
-        dealii::Vector<real> &current_cell_rhs,
-        const dealii::FEValues<dim,dim> &fe_values_lagrange);
-
-    /// Evaluate the integral over the cell volume.
-    /** Compute both the right-hand side and the block of dRdX */
-    void assemble_volume_terms_dRdX(
-        const dealii::FEValues<dim,dim> &fe_values_volume,
-        const dealii::FESystem<dim,dim> &fe,
-        const dealii::Quadrature<dim> &quadrature,
-        const std::vector<dealii::types::global_dof_index> &cell_metric_dofs_indices,
-        const std::vector<dealii::types::global_dof_index> &current_dofs_indices,
-        dealii::Vector<real> &current_cell_rhs,
-        const dealii::FEValues<dim,dim> &fe_values_lagrange);
-    /// Evaluate the integral over the cell edges that are on domain boundaries
-    /** Compute both the right-hand side and the corresponding dRdX block */
-    void assemble_boundary_term_dRdX(
-        const unsigned int face_number,
-        const unsigned int boundary_id,
-        const dealii::FEFaceValuesBase<dim,dim> &fe_values_face_int,
-        const real penalty,
-        const dealii::FESystem<dim,dim> &fe,
-        const dealii::Quadrature<dim-1> &quadrature,
-        const std::vector<dealii::types::global_dof_index> &cell_metric_dofs_indices,
-        const std::vector<dealii::types::global_dof_index> &current_dofs_indices,
-        dealii::Vector<real> &current_cell_rhs);
-    /// Evaluate the integral over the internal cell edges
-    /** Compute both the right-hand side and the block of the Jacobian.
-     *  This adds the contribution to both cell's residual and effectively 
-     *  computes 4 block contributions to dRdX blocks. */
-    void assemble_face_term_dRdX(
-        const unsigned int interior_face_number,
-        const unsigned int exterior_face_number,
-        const dealii::FEFaceValuesBase<dim,dim>     &fe_values_int,
-        const dealii::FEFaceValuesBase<dim,dim>     &fe_values_ext,
-        const real penalty,
-        const dealii::FESystem<dim,dim> &fe_int,
-        const dealii::FESystem<dim,dim> &fe_ext,
-        const dealii::Quadrature<dim> &face_quadrature_int,
-        const dealii::Quadrature<dim> &face_quadrature_ext,
-        const std::vector<dealii::types::global_dof_index> &interior_cell_metric_dofs_indices,
-        const std::vector<dealii::types::global_dof_index> &exterior_cell_metric_dofs_indices,
-        const std::vector<dealii::types::global_dof_index> &dof_indices_int,
-        const std::vector<dealii::types::global_dof_index> &dof_indices_ext,
-        dealii::Vector<real>          &local_rhs_int_cell,
-        dealii::Vector<real>          &local_rhs_ext_cell);
-
-    /// Evaluate the integral over the cell edges that are on domain boundaries
-    /** Compute both the right-hand side and the block of the Jacobian */
-    void assemble_boundary_term_implicit(
-        const unsigned int boundary_id,
-        const dealii::FEFaceValuesBase<dim,dim> &fe_values_face_int,
-        const real penalty,
-        const std::vector<dealii::types::global_dof_index> &current_dofs_indices,
-        dealii::Vector<real> &current_cell_rhs);
-    /// Evaluate the integral over the internal cell edges
-    /** Compute both the right-hand side and the block of the Jacobian.
-     *  This adds the contribution to both cell's residual and effectively 
-     *  computes 4 block contributions to the Jacobian. */
-    void assemble_face_term_implicit(
-        const dealii::FEFaceValuesBase<dim,dim>     &fe_values_face_int,
-        const dealii::FEFaceValuesBase<dim,dim>     &fe_values_face_ext,
-        const real penalty,
-        const std::vector<dealii::types::global_dof_index> &current_dofs_indices,
-        const std::vector<dealii::types::global_dof_index> &neighbor_dofs_indices,
-        dealii::Vector<real>          &current_cell_rhs,
-        dealii::Vector<real>          &neighbor_cell_rhs);
-
-    /// Evaluate the integral over the cell volume
-    void assemble_volume_terms_explicit(
-        const dealii::FEValues<dim,dim> &fe_values_volume,
-        const std::vector<dealii::types::global_dof_index> &current_dofs_indices,
-        dealii::Vector<real> &current_cell_rhs,
-        const dealii::FEValues<dim,dim> &fe_values_lagrange);
-    /// Evaluate the integral over the cell edges that are on domain boundaries
-    void assemble_boundary_term_explicit(
-        const unsigned int boundary_id,
-        const dealii::FEFaceValuesBase<dim,dim> &fe_values_face_int,
-        const real penalty,
-        const std::vector<dealii::types::global_dof_index> &current_dofs_indices,
-        dealii::Vector<real> &current_cell_rhs);
-    /// Evaluate the integral over the internal cell edges
-    void assemble_face_term_explicit(
-        const dealii::FEFaceValuesBase<dim,dim>     &fe_values_face_int,
-        const dealii::FEFaceValuesBase<dim,dim>     &fe_values_face_ext,
-        const real penalty,
-        const std::vector<dealii::types::global_dof_index> &current_dofs_indices,
-        const std::vector<dealii::types::global_dof_index> &neighbor_dofs_indices,
-        dealii::Vector<real>          &current_cell_rhs,
-        dealii::Vector<real>          &neighbor_cell_rhs);
-
-    using DGBase<dim,real,MeshType>::all_parameters; ///< Pointer to all parameters
-    using DGBase<dim,real,MeshType>::mpi_communicator; ///< MPI communicator
-    using DGBase<dim,real,MeshType>::pcout; ///< Parallel std::cout that only outputs on mpi_rank==0
-
-public:
-    /// Change the physics object
-    void set_physics(std::shared_ptr< Physics::PhysicsBase<dim, nstate, Sacado::Fad::DFad<real> > >pde_physics_input);
-    void set_physics(std::shared_ptr< Physics::PhysicsBase<dim, nstate, real > >pde_physics_double_input);
-}; // end of DGStrong class
-
-/// This class creates a new DGBase object
-/** This allows the DGBase to not be templated on the number of state variables
-  * while allowing DG to be template on the number of state variables */
-#if PHILIP_DIM==1
-template <int dim, typename real, typename MeshType = dealii::Triangulation<dim>>
-#else
-template <int dim, typename real, typename MeshType = dealii::parallel::distributed::Triangulation<dim>>
-#endif
-class DGFactory
-{
-public:
-    /// Creates a derived object DG, but returns it as DGBase.
-    /** That way, the caller is agnostic to the number of state variables */
-    static std::shared_ptr< DGBase<dim,real,MeshType> >
-        create_discontinuous_galerkin(
-        const Parameters::AllParameters *const parameters_input, 
-        const unsigned int degree,
-        const unsigned int max_degree_input,
-        const unsigned int grid_degree_input,
-        MeshType *const triangulation_input);
-
-    // calls the above dg factory with grid_degree_input = degree + 1
-    static std::shared_ptr< DGBase<dim,real,MeshType> >
-        create_discontinuous_galerkin(
-        const Parameters::AllParameters *const parameters_input, 
-        const unsigned int degree,
-        const unsigned int max_degree_input,
-        MeshType *const triangulation_input);
-
-    // calls the above dg factory with max_degree_input = degree
-    static std::shared_ptr< DGBase<dim,real,MeshType> >
-        create_discontinuous_galerkin(
-        const Parameters::AllParameters *const parameters_input, 
-        const unsigned int degree,
-        MeshType *const triangulation_input);
-};
-=======
     /// Convective numerical flux with real type
     std::unique_ptr < NumericalFlux::NumericalFluxConvective<dim, nstate, real > > conv_num_flux_double;
     /// Dissipative numerical flux with real type
@@ -1101,7 +733,6 @@
      */
     void reset_numerical_fluxes();
 }; // end of DGBaseState class
->>>>>>> 06d5d24f
 
 } // PHiLiP namespace
 
