#ifndef __ALL_PARAMETERS_H__
#define __ALL_PARAMETERS_H__

#include <deal.II/base/conditional_ostream.h>
#include <deal.II/base/parameter_handler.h>

#include "parameters.h"
#include "parameters/parameters_ode_solver.h"
#include "parameters/parameters_linear_solver.h"
#include "parameters/parameters_manufactured_convergence_study.h"

#include "parameters/parameters_euler.h"
#include "parameters/parameters_navier_stokes.h"

#include "parameters/parameters_reduced_order.h"
#include "parameters/parameters_grid_refinement_study.h"
#include "parameters/parameters_grid_refinement.h"
#include "parameters/parameters_artificial_dissipation.h"
<<<<<<< HEAD
#include "parameters/parameters_flow_solver.h"
=======
#include "parameters/parameters_mesh_adaptation.h"
>>>>>>> 9771f4c3

namespace PHiLiP {
namespace Parameters {

/// Main parameter class that contains the various other sub-parameter classes.
class AllParameters
{
public:
    /// Constructor
    AllParameters();

    /// Contains parameters for manufactured convergence study
    ManufacturedConvergenceStudyParam manufactured_convergence_study_param;
    /// Contains parameters for ODE solver
    ODESolverParam ode_solver_param;
    /// Contains parameters for linear solver
    LinearSolverParam linear_solver_param;
    /// Contains parameters for the Euler equations non-dimensionalization
    EulerParam euler_param;
    /// Contains parameters for the Navier-Stokes equations non-dimensionalization
    NavierStokesParam navier_stokes_param;
    /// Contains parameters for the Reduced-Order model
    ReducedOrderModelParam reduced_order_param;
    /// Contains the parameters for grid refinement study
    GridRefinementStudyParam grid_refinement_study_param;
    /// Contains parameters for artificial dissipation
    ArtificialDissipationParam artificial_dissipation_param;
<<<<<<< HEAD
    /// Contains the parameters for simulation cases (flow solver test)
    FlowSolverParam flow_solver_param;
=======
    /// Constains parameters for mesh adaptation
    MeshAdaptationParam mesh_adaptation_param;
>>>>>>> 9771f4c3

    /// Number of dimensions. Note that it has to match the executable PHiLiP_xD
    unsigned int dimension;

    /// Mesh type to be used in defining the triangulation
    enum MeshType {
        default_triangulation,
        triangulation,
        parallel_shared_triangulation,
        parallel_distributed_triangulation,
        };
    MeshType mesh_type; ///< Selected MeshType from the input file
    
    /// Number of additional quadrature points to use.
    /** overintegration = 0 leads to number_quad_points = dg_solution_degree + 1
     */
    int overintegration;

    /// Flag to use weak or strong form of DG
    bool use_weak_form;

    /// Flag to use Gauss-Lobatto Nodes;
    bool use_collocated_nodes;

    /// Flag to use split form.
    bool use_split_form;

    /// Flag to use periodic BC.
    /** Not fully tested.
     */
    bool use_periodic_bc;

    ///Flag to use an energy monotonicity test
    bool use_energy;

    ///Flag to use an L2 energy monotonicity test (for FR)
    bool use_L2_norm;

    ///Flag to use a Classical ESFR scheme where only the surface is reconstructed
    //The default ESFR scheme is the Nonlinearly Stable FR where the volume is also reconstructed
    bool use_classical_FR;

    /// Scaling of Symmetric Interior Penalty term to ensure coercivity.
    double sipg_penalty_factor;

    /// Number of state variables. Will depend on PDE
    int nstate;

    /// Currently allows to solve advection, diffusion, convection-diffusion
    enum TestType { 
        run_control,
        grid_refinement_study,
        burgers_energy_stability,
        diffusion_exact_adjoint,
        euler_gaussian_bump,
        euler_gaussian_bump_enthalpy,
        euler_gaussian_bump_adjoint,
        euler_cylinder,
        euler_cylinder_adjoint,
        euler_vortex,
        euler_entropy_waves,
        euler_split_taylor_green,
        burgers_split_form,
        optimization_inverse_manufactured,
        euler_bump_optimization,
        euler_naca_optimization,
        shock_1d,
        euler_naca0012,
        reduced_order,
        burgers_rewienski_snapshot,
        advection_periodicity,
        flow_solver,
    };
    TestType test_type; ///< Selected TestType from the input file.

    /// Currently allows to solve advection, diffusion, convection-diffusion
    enum PartialDifferentialEquation { 
        advection,
        diffusion,
        convection_diffusion,
        advection_vector,
        burgers_inviscid,
        burgers_rewienski,
        euler,
        mhd,
        navier_stokes,
    };

    /// Possible boundary types, NOT IMPLEMENTED YET
    enum BoundaryType { 
        manufactured_dirichlet,
        manufactured_neumann,
        manufactured_inout_flow,
    };

    /// Possible source terms, NOT IMPLEMENTED YET
    enum SourceTerm { 
        zero,
        manufactured,
    };

    /// Store the PDE type to be solved
    PartialDifferentialEquation pde_type;

    /// Currently only Lax-Friedrichs, roe, and split_form can be used as an input parameter
    enum ConvectiveNumericalFlux { 
        lax_friedrichs, 
        roe, 
        l2roe, 
        split_form
    };

    /// Store convective flux type
    ConvectiveNumericalFlux conv_num_flux_type;

    /// Currently only symmetric internal penalty can be used as an input parameter
    enum DissipativeNumericalFlux { symm_internal_penalty, bassi_rebay_2 };
    /// Store diffusive flux type
    DissipativeNumericalFlux diss_num_flux_type;

    /// Type of correction in Flux Reconstruction
    enum Flux_Reconstruction {cDG, cSD, cHU, cNegative, cNegative2, cPlus, cPlus1D, c10Thousand, cHULumped};

    /// Store flux reconstruction type
    Flux_Reconstruction flux_reconstruction_type;

    /// Type of correction in Flux Reconstruction for the auxiliary variables
    enum Flux_Reconstruction_Aux {kDG, kSD, kHU, kNegative, kNegative2, kPlus, k10Thousand};

    /// Store flux reconstruction type
    Flux_Reconstruction_Aux flux_reconstruction_aux_type;

    /// Declare parameters that can be set as inputs and set up the default options
    /** This subroutine should call the sub-parameter classes static declare_parameters()
      * such that each sub-parameter class is responsible to declare their own parameters.
      */
    static void declare_parameters (dealii::ParameterHandler &prm);

    /// Retrieve parameters from dealii::ParameterHandler
    /** This subroutine should call the sub-parameter classes static parse_parameters()
      * such that each sub-parameter class is responsible to parse their own parameters.
      */
    void parse_parameters (dealii::ParameterHandler &prm);

    //FunctionParser<dim> initial_conditions;
    //BoundaryConditions  boundary_conditions[max_n_boundaries];
protected:
    dealii::ConditionalOStream pcout; ///< Parallel std::cout that only outputs on mpi_rank==0

};  

} // Parameters namespace
} // PHiLiP namespace

#endif
<|MERGE_RESOLUTION|>--- conflicted
+++ resolved
@@ -16,11 +16,8 @@
 #include "parameters/parameters_grid_refinement_study.h"
 #include "parameters/parameters_grid_refinement.h"
 #include "parameters/parameters_artificial_dissipation.h"
-<<<<<<< HEAD
 #include "parameters/parameters_flow_solver.h"
-=======
 #include "parameters/parameters_mesh_adaptation.h"
->>>>>>> 9771f4c3
 
 namespace PHiLiP {
 namespace Parameters {
@@ -48,13 +45,10 @@
     GridRefinementStudyParam grid_refinement_study_param;
     /// Contains parameters for artificial dissipation
     ArtificialDissipationParam artificial_dissipation_param;
-<<<<<<< HEAD
     /// Contains the parameters for simulation cases (flow solver test)
     FlowSolverParam flow_solver_param;
-=======
     /// Constains parameters for mesh adaptation
     MeshAdaptationParam mesh_adaptation_param;
->>>>>>> 9771f4c3
 
     /// Number of dimensions. Note that it has to match the executable PHiLiP_xD
     unsigned int dimension;
