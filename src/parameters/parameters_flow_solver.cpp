#include <deal.II/base/mpi.h>
#include <deal.II/base/utilities.h>
#include <deal.II/base/conditional_ostream.h>

#include "parameters_flow_solver.h"

#include <string>

//for checking output directories
#include <sys/types.h>
#include <sys/stat.h>

namespace PHiLiP {

namespace Parameters {

void FlowSolverParam::declare_parameters(dealii::ParameterHandler &prm)
{
    prm.enter_subsection("flow_solver");
    {
        prm.declare_entry("flow_case_type","taylor_green_vortex",
                          dealii::Patterns::Selection(
                          " taylor_green_vortex | "
                          " decaying_homogeneous_isotropic_turbulence | "
                          " burgers_viscous_snapshot | "
                          " naca0012 | "
                          " burgers_rewienski_snapshot | "
                          " burgers_inviscid | "
                          " convection_diffusion | "
                          " advection | "
                          " periodic_1D_unsteady | "
                          " gaussian_bump | "
<<<<<<< HEAD
                          " sshock | "
                          " wall_distance_evaluation | "
                          " flat_plate_2D | "
                          " airfoil_2D"),
=======
                          " isentropic_vortex | "
                          " kelvin_helmholtz_instability | "
                          " non_periodic_cube_flow | "
                          " sod_shock_tube | "
                          " low_density_2d | "
                          " leblanc_shock_tube | "
                          " shu_osher_problem | "
                          " advection_limiter | "
                          " burgers_limiter "),
>>>>>>> 47253214
                          "The type of flow we want to simulate. "
                          "Choices are "
                          " <taylor_green_vortex | "
                          " decaying_homogeneous_isotropic_turbulence | "
                          " burgers_viscous_snapshot | "
                          " naca0012 | "
                          " burgers_rewienski_snapshot | "
                          " burgers_inviscid | "
                          " convection_diffusion | "
                          " advection | "
                          " periodic_1D_unsteady | "
                          " gaussian_bump | "
<<<<<<< HEAD
                          " sshock | "
                          " wall_distance_evaluation | "
                          " flat_plate_2D | "
                          " airfoil_2D>. ");
=======
                          " isentropic_vortex | "
                          " kelvin_helmholtz_instability | "
                          " non_periodic_cube_flow | "
                          " sod_shock_tube | "
                          " low_density_2d | "
                          " leblanc_shock_tube | "
                          " shu_osher_problem | "
                          " advection_limiter | "
                          " burgers_limiter >. ");
>>>>>>> 47253214

        prm.declare_entry("poly_degree", "1",
                          dealii::Patterns::Integer(0, dealii::Patterns::Integer::max_int_value),
                          "Polynomial order (P) of the basis functions for DG.");

        prm.declare_entry("max_poly_degree_for_adaptation", "0",
                          dealii::Patterns::Integer(0, dealii::Patterns::Integer::max_int_value),
                          "Maxiumum possible polynomial order (P) of the basis functions for DG "
                          "when doing adaptive simulations. Default is 0 which actually sets "
                          "the value to poly_degree in the code, indicating no adaptation.");

        prm.declare_entry("final_time", "1",
                          dealii::Patterns::Double(0, dealii::Patterns::Double::max_double_value),
                          "Final solution time.");

        prm.declare_entry("constant_time_step", "0",
                          dealii::Patterns::Double(0, dealii::Patterns::Double::max_double_value),
                          "Constant time step.");

        prm.declare_entry("courant_friedrichs_lewy_number", "1",
                          dealii::Patterns::Double(0, dealii::Patterns::Double::max_double_value),
                          "Courant-Friedrich-Lewy (CFL) number for constant time step.");

        prm.declare_entry("unsteady_data_table_filename", "unsteady_data_table",
                          dealii::Patterns::FileName(dealii::Patterns::FileName::FileType::input),
                          "Filename of the unsteady data table output file: unsteady_data_table_filename.txt.");

        prm.declare_entry("steady_state", "false",
                          dealii::Patterns::Bool(),
                          "Solve steady-state solution. False by default (i.e. unsteady by default).");

        prm.declare_entry("adaptive_time_step", "false",
                          dealii::Patterns::Bool(),
                          "Adapt the time step on the fly for unsteady flow simulations. False by default (i.e. constant time step by default).");

        prm.declare_entry("steady_state_polynomial_ramping", "false",
                          dealii::Patterns::Bool(),
                          "For steady-state cases, does polynomial ramping if set to true. False by default.");

        prm.declare_entry("sensitivity_table_filename", "sensitivity_table",
                          dealii::Patterns::FileName(dealii::Patterns::FileName::FileType::input),
                          "Filename for the sensitivity data table output file: sensitivity_table_filename.txt.");

        prm.declare_entry("restart_computation_from_file", "false",
                          dealii::Patterns::Bool(),
                          "Restarts the computation from the restart file. False by default.");

        prm.declare_entry("output_restart_files", "false",
                          dealii::Patterns::Bool(),
                          "Output restart files for restarting the computation. False by default.");

        prm.declare_entry("restart_files_directory_name", ".",
                          dealii::Patterns::FileName(dealii::Patterns::FileName::FileType::input),
                          "Name of directory for writing and reading restart files. Current directory by default.");

        prm.declare_entry("restart_file_index", "1",
                          dealii::Patterns::Integer(1, dealii::Patterns::Integer::max_int_value),
                          "Index of restart file from which the computation will be restarted from. 1 by default.");

        prm.declare_entry("output_restart_files_every_x_steps", "1",
                          dealii::Patterns::Integer(1,dealii::Patterns::Integer::max_int_value),
                          "Outputs the restart files every x steps.");

        prm.declare_entry("output_restart_files_every_dt_time_intervals", "0.0",
                          dealii::Patterns::Double(0,dealii::Patterns::Double::max_double_value),
                          "Outputs the restart files at time intervals of dt.");

        prm.enter_subsection("grid");
        {
            prm.declare_entry("input_mesh_filename", "",
                              dealii::Patterns::FileName(dealii::Patterns::FileName::FileType::input),
                              "Filename of the input mesh: input_mesh_filename.msh. For cases that import a mesh file.");

            prm.declare_entry("grid_degree", "1",
                              dealii::Patterns::Integer(1, dealii::Patterns::Integer::max_int_value),
                              "Polynomial degree of the grid. Curvilinear grid if set greater than 1; default is 1.");

            prm.declare_entry("grid_left_bound", "0.0",
                              dealii::Patterns::Double(-dealii::Patterns::Double::max_double_value, dealii::Patterns::Double::max_double_value),
                              "Left bound of domain for hyper_cube mesh based cases.");

            prm.declare_entry("grid_right_bound", "1.0",
                              dealii::Patterns::Double(-dealii::Patterns::Double::max_double_value, dealii::Patterns::Double::max_double_value),
                              "Right bound of domain for hyper_cube mesh based cases.");

            prm.declare_entry("number_of_grid_elements_per_dimension", "4",
                              dealii::Patterns::Integer(1, dealii::Patterns::Integer::max_int_value),
                              "Number of grid elements per dimension for hyper_cube mesh based cases.");

            prm.declare_entry("number_of_mesh_refinements", "0",
                              dealii::Patterns::Integer(0, dealii::Patterns::Integer::max_int_value),
                              "Number of mesh refinements for Gaussian bump and naca0012 based cases.");

            prm.declare_entry("use_gmsh_mesh", "false",
                              dealii::Patterns::Bool(),
                              "Use the input .msh file which calls read_gmsh. False by default.");

            prm.declare_entry("mesh_reader_verbose_output", "false",
                              dealii::Patterns::Bool(),
                              "Flag for verbose (true) or quiet (false) mesh reader output.");

            prm.enter_subsection("gmsh_boundary_IDs");
            {

                prm.declare_entry("use_periodic_BC_in_x", "false",
                                  dealii::Patterns::Bool(),
                                  "Use periodic boundary condition in the x-direction. False by default.");

                prm.declare_entry("use_periodic_BC_in_y", "false",
                                  dealii::Patterns::Bool(),
                                  "Use periodic boundary condition in the y-direction. False by default.");

                prm.declare_entry("use_periodic_BC_in_z", "false",
                                  dealii::Patterns::Bool(),
                                  "Use periodic boundary condition in the z-direction. False by default.");

                prm.declare_entry("x_periodic_id_face_1", "2001",
                                  dealii::Patterns::Integer(1, dealii::Patterns::Integer::max_int_value),
                                  "Boundary ID for the first periodic boundary face in the x-direction.");

                prm.declare_entry("x_periodic_id_face_2", "2002",
                                  dealii::Patterns::Integer(1, dealii::Patterns::Integer::max_int_value),
                                  "Boundary ID for the second periodic boundary face in the x-direction.");

                prm.declare_entry("y_periodic_id_face_1", "2003",
                                  dealii::Patterns::Integer(1, dealii::Patterns::Integer::max_int_value),
                                  "Boundary ID for the first periodic boundary face in the y-direction.");

                prm.declare_entry("y_periodic_id_face_2", "2004",
                                  dealii::Patterns::Integer(1, dealii::Patterns::Integer::max_int_value),
                                  "Boundary ID for the second periodic boundary face in the y-direction.");

                prm.declare_entry("z_periodic_id_face_1", "2005",
                                  dealii::Patterns::Integer(1, dealii::Patterns::Integer::max_int_value),
                                  "Boundary ID for the first periodic boundary face in the z-direction.");

                prm.declare_entry("z_periodic_id_face_2", "2006",
                                  dealii::Patterns::Integer(1, dealii::Patterns::Integer::max_int_value),
                                  "Boundary ID for the second periodic boundary face in the z-direction.");
            }
            prm.leave_subsection();

            prm.enter_subsection("gaussian_bump");
            {
                prm.declare_entry("channel_length", "3.0",
                                  dealii::Patterns::Double(0, dealii::Patterns::Double::max_double_value),
                                  "Lenght of channel for gaussian bump meshes.");

                prm.declare_entry("channel_height", "0.8",
                                  dealii::Patterns::Double(0, dealii::Patterns::Double::max_double_value),
                                  "Height of channel for gaussian bump meshes.");

                prm.declare_entry("bump_height", "0.0625", 
                                  dealii::Patterns::Double(0, dealii::Patterns::Double::max_double_value),
                                  "Height of the bump for gaussian bump meshes.");

                prm.declare_entry("number_of_subdivisions_in_x_direction", "0",
                                  dealii::Patterns::Integer(0, dealii::Patterns::Integer::max_int_value),
                                  "Number of subdivisions in the x direction for gaussian bump meshes.");

                prm.declare_entry("number_of_subdivisions_in_y_direction", "0",
                                  dealii::Patterns::Integer(0, dealii::Patterns::Integer::max_int_value),
                                  "Number of subdivisions in the y direction for gaussian bump meshes.");

                prm.declare_entry("number_of_subdivisions_in_z_direction", "0",
                                  dealii::Patterns::Integer(0, dealii::Patterns::Integer::max_int_value),
                                  "Number of subdivisions in the z direction for gaussian bump meshes.");
            }
            prm.leave_subsection();

            prm.enter_subsection("flat_plate_2D");
            {
                prm.declare_entry("free_length", "0.5",
                                  dealii::Patterns::Double(0, dealii::Patterns::Double::max_double_value),
                                  "Lenght of free area upwind to the flat plate.");

                prm.declare_entry("free_height", "1.0",
                                  dealii::Patterns::Double(0, dealii::Patterns::Double::max_double_value),
                                  "Height of free area above of the flat plate.");

                prm.declare_entry("plate_length", "2.0", 
                                  dealii::Patterns::Double(0, dealii::Patterns::Double::max_double_value),
                                  "Lenght of the flat plate.");

                prm.declare_entry("skewness_x_free", "1.0", 
                                  dealii::Patterns::Double(0, dealii::Patterns::Double::max_double_value),
                                  "Skewness of the meshes in the x direction.");

                prm.declare_entry("skewness_x_plate", "1.0", 
                                  dealii::Patterns::Double(0, dealii::Patterns::Double::max_double_value),
                                  "Skewness of the meshes in the x direction.");

                prm.declare_entry("skewness_y", "1.0", 
                                  dealii::Patterns::Double(0, dealii::Patterns::Double::max_double_value),
                                  "Skewness of the meshes in the y direction.");

                prm.declare_entry("skewness_z", "1.0", 
                                  dealii::Patterns::Double(0, dealii::Patterns::Double::max_double_value),
                                  "Skewness of the meshes in the z direction.");

                prm.declare_entry("number_of_subdivisions_in_x_direction_free", "0",
                                  dealii::Patterns::Integer(0, dealii::Patterns::Integer::max_int_value),
                                  "Number of subdivisions in the x direction of free area for flat plate meshes.");

                prm.declare_entry("number_of_subdivisions_in_x_direction_plate", "0",
                                  dealii::Patterns::Integer(0, dealii::Patterns::Integer::max_int_value),
                                  "Number of subdivisions in the x direction of plate area for flat plate meshes.");

                prm.declare_entry("number_of_subdivisions_in_y_direction", "0",
                                  dealii::Patterns::Integer(0, dealii::Patterns::Integer::max_int_value),
                                  "Number of subdivisions in the y direction for flat plate meshes.");

                prm.declare_entry("number_of_subdivisions_in_z_direction", "0",
                                  dealii::Patterns::Integer(0, dealii::Patterns::Integer::max_int_value),
                                  "Number of subdivisions in the z direction for flat plate meshes.");
            }
            prm.leave_subsection();

            prm.enter_subsection("airfoil_2D");
            {
                prm.declare_entry("airfoil_length", "1.0",
                                  dealii::Patterns::Double(0, dealii::Patterns::Double::max_double_value),
                                  "Lenght of airfoil.");

                prm.declare_entry("height", "2.0",
                                  dealii::Patterns::Double(0, dealii::Patterns::Double::max_double_value),
                                  "Height of area surround airfoil.");

                prm.declare_entry("length_b2", "2.0", 
                                  dealii::Patterns::Double(0, dealii::Patterns::Double::max_double_value),
                                  "Lenght between trailing edge and outlet farfield.");

                prm.declare_entry("incline_factor", "0.0", 
                                  dealii::Patterns::Double(0, dealii::Patterns::Double::max_double_value),
                                  "Inclination factor.");

                prm.declare_entry("bias_factor", "1.0", 
                                  dealii::Patterns::Double(0, dealii::Patterns::Double::max_double_value),
                                  "Bias factor.");

                prm.declare_entry("refinements", "0", 
                                  dealii::Patterns::Integer(0, dealii::Patterns::Integer::max_int_value),
                                  "Number of global refinements.");

                prm.declare_entry("n_subdivision_x_0", "30", 
                                  dealii::Patterns::Integer(0, dealii::Patterns::Integer::max_int_value),
                                  "Number of subdivisions along the airfoil in left block.");

                prm.declare_entry("n_subdivision_x_1", "10",
                                  dealii::Patterns::Integer(0, dealii::Patterns::Integer::max_int_value),
                                  "Number of subdivisions along the airfoil in middle block.");

                prm.declare_entry("n_subdivision_x_2", "30",
                                  dealii::Patterns::Integer(0, dealii::Patterns::Integer::max_int_value),
                                  "Number of subdivisions along the airfoil in right block.");

                prm.declare_entry("n_subdivision_y", "20",
                                  dealii::Patterns::Integer(0, dealii::Patterns::Integer::max_int_value),
                                  "Number of subdivisions normal to the airfoil contour.");

                prm.declare_entry("airfoil_sampling_factor", "3",
                                  dealii::Patterns::Integer(0, dealii::Patterns::Integer::max_int_value),
                                  "Airfoil sampling factor.");
            }
            prm.leave_subsection();
        }
        prm.leave_subsection();

        prm.enter_subsection("taylor_green_vortex");
        {
            prm.declare_entry("expected_kinetic_energy_at_final_time", "1",
                              dealii::Patterns::Double(0, dealii::Patterns::Double::max_double_value),
                              "For integration test purposes, expected kinetic energy at final time.");

            prm.declare_entry("expected_theoretical_dissipation_rate_at_final_time", "1",
                              dealii::Patterns::Double(0, dealii::Patterns::Double::max_double_value),
                              "For integration test purposes, expected theoretical kinetic energy dissipation rate at final time.");

            prm.declare_entry("density_initial_condition_type", "uniform",
                              dealii::Patterns::Selection(
                              " uniform | "
                              " isothermal "),
                              "The type of density initialization. "
                              "Choices are "
                              " <uniform | "
                              " isothermal>.");
            
            prm.declare_entry("do_calculate_numerical_entropy", "false",
                              dealii::Patterns::Bool(),
                              "Flag to calculate numerical entropy and write to file. By default, do not calculate.");
            
        }
        prm.leave_subsection();

        prm.enter_subsection("kelvin_helmholtz_instability");
        {
            prm.declare_entry("atwood_number", "0.5",
                              dealii::Patterns::Double(0.0, 1.0),
                              "Atwood number, which characterizes the density difference "
                              "between the layers of fluid.");
        }
        prm.leave_subsection();

        prm.declare_entry("apply_initial_condition_method", "interpolate_initial_condition_function",
                          dealii::Patterns::Selection(
                          " interpolate_initial_condition_function | "
                          " project_initial_condition_function | "
                          " read_values_from_file_and_project "),
                          "The method used for applying the initial condition. "
                          "Choices are "
                          " <interpolate_initial_condition_function | "
                          " project_initial_condition_function | " 
                          " read_values_from_file_and_project>.");

        prm.declare_entry("input_flow_setup_filename_prefix", "setup",
                          dealii::Patterns::FileName(dealii::Patterns::FileName::FileType::input),
                          "Filename prefix of the input flow setup file. "
                          "Example: 'setup' for files named setup-0000i.dat, where i is the MPI rank. "
                          "For initializing the flow with values from a file. "
                          "To be set when apply_initial_condition_method is read_values_from_file_and_project.");

        prm.enter_subsection("output_velocity_field");
        {
            prm.declare_entry("output_velocity_field_at_fixed_times", "false",
                              dealii::Patterns::Bool(),
                              "Output velocity field (at equidistant nodes) at fixed times. False by default.");

            prm.declare_entry("output_velocity_field_times_string", " ",
                              dealii::Patterns::FileName(dealii::Patterns::FileName::FileType::input),
                              "String of the times at which to output the velocity field. "
                              "Example: '0.0 1.0 2.0 3.0 ' or '0.0 1.0 2.0 3.0'");

            prm.declare_entry("output_vorticity_magnitude_field_in_addition_to_velocity", "false",
                              dealii::Patterns::Bool(),
                              "Output vorticity magnitude field in addition to velocity field. False by default.");

            prm.declare_entry("output_flow_field_files_directory_name", ".",
                              dealii::Patterns::FileName(dealii::Patterns::FileName::FileType::input),
                              "Name of directory for writing flow field files. Current directory by default.");
        }
        prm.leave_subsection();

        prm.declare_entry("end_exactly_at_final_time", "true",
                          dealii::Patterns::Bool(),
                          "Flag to adjust the last timestep such that the simulation "
                          "ends exactly at final_time. True by default.");
    }
    prm.leave_subsection();
}

void FlowSolverParam::parse_parameters(dealii::ParameterHandler &prm)
{   
    const int mpi_rank = dealii::Utilities::MPI::this_mpi_process(MPI_COMM_WORLD);
    dealii::ConditionalOStream pcout(std::cout, mpi_rank==0);
    prm.enter_subsection("flow_solver");
    {
        const std::string flow_case_type_string = prm.get("flow_case_type");
        if      (flow_case_type_string == "taylor_green_vortex")        {flow_case_type = taylor_green_vortex;}
        else if (flow_case_type_string == "decaying_homogeneous_isotropic_turbulence") 
                                                                        {flow_case_type = decaying_homogeneous_isotropic_turbulence;}
        else if (flow_case_type_string == "burgers_viscous_snapshot")   {flow_case_type = burgers_viscous_snapshot;}
        else if (flow_case_type_string == "burgers_rewienski_snapshot") {flow_case_type = burgers_rewienski_snapshot;}
        else if (flow_case_type_string == "naca0012")                   {flow_case_type = naca0012;}
        else if (flow_case_type_string == "burgers_inviscid")           {flow_case_type = burgers_inviscid;}
        else if (flow_case_type_string == "convection_diffusion")       {flow_case_type = convection_diffusion;}
        else if (flow_case_type_string == "advection")                  {flow_case_type = advection;}
        else if (flow_case_type_string == "periodic_1D_unsteady")       {flow_case_type = periodic_1D_unsteady;}
        else if (flow_case_type_string == "gaussian_bump")              {flow_case_type = gaussian_bump;}
<<<<<<< HEAD
        else if (flow_case_type_string == "sshock")                     {flow_case_type = sshock;}
        else if (flow_case_type_string == "wall_distance_evaluation")   {flow_case_type = wall_distance_evaluation;}
        else if (flow_case_type_string == "flat_plate_2D")              {flow_case_type = flat_plate_2D;}
        else if (flow_case_type_string == "airfoil_2D")                 {flow_case_type = airfoil_2D;}

=======
        else if (flow_case_type_string == "isentropic_vortex")          {flow_case_type = isentropic_vortex;}
        else if (flow_case_type_string == "kelvin_helmholtz_instability")   
                                                                        {flow_case_type = kelvin_helmholtz_instability;}
        else if (flow_case_type_string == "non_periodic_cube_flow")     {flow_case_type = non_periodic_cube_flow;}
        else if (flow_case_type_string == "sod_shock_tube")             {flow_case_type = sod_shock_tube;}
        else if (flow_case_type_string == "low_density_2d")             {flow_case_type = low_density_2d;}
        else if (flow_case_type_string == "leblanc_shock_tube")         {flow_case_type = leblanc_shock_tube;}
        else if (flow_case_type_string == "shu_osher_problem")          {flow_case_type = shu_osher_problem;}
        else if (flow_case_type_string == "advection_limiter")          {flow_case_type = advection_limiter;}
        else if (flow_case_type_string == "burgers_limiter")            {flow_case_type = burgers_limiter;}
        
>>>>>>> 47253214
        poly_degree = prm.get_integer("poly_degree");
        
        // get max poly degree for adaptation
        max_poly_degree_for_adaptation = prm.get_integer("max_poly_degree_for_adaptation");
        // -- set value to poly_degree if it is the default value
        if(max_poly_degree_for_adaptation == 0) max_poly_degree_for_adaptation = poly_degree;
        
        final_time = prm.get_double("final_time");
        constant_time_step = prm.get_double("constant_time_step");
        courant_friedrichs_lewy_number = prm.get_double("courant_friedrichs_lewy_number");
        unsteady_data_table_filename = prm.get("unsteady_data_table_filename");
        steady_state = prm.get_bool("steady_state");
        steady_state_polynomial_ramping = prm.get_bool("steady_state_polynomial_ramping");
        adaptive_time_step = prm.get_bool("adaptive_time_step");
        sensitivity_table_filename = prm.get("sensitivity_table_filename");
        restart_computation_from_file = prm.get_bool("restart_computation_from_file");
        output_restart_files = prm.get_bool("output_restart_files");
        restart_files_directory_name = prm.get("restart_files_directory_name");
        // Check if directory exists - see https://stackoverflow.com/a/18101042
        struct stat info_restart;
        if( stat( restart_files_directory_name.c_str(), &info_restart ) != 0 ){
            pcout << "Error: No restart files directory named " << restart_files_directory_name << " exists." << std::endl
                      << "Please create the directory and restart. Aborting..." << std::endl;
            std::abort();
        }
        restart_file_index = prm.get_integer("restart_file_index");
        output_restart_files_every_x_steps = prm.get_integer("output_restart_files_every_x_steps");
        output_restart_files_every_dt_time_intervals = prm.get_double("output_restart_files_every_dt_time_intervals");

        prm.enter_subsection("grid");
        {
            input_mesh_filename = prm.get("input_mesh_filename");
            grid_degree = prm.get_integer("grid_degree");
            grid_left_bound = prm.get_double("grid_left_bound");
            grid_right_bound = prm.get_double("grid_right_bound");
            number_of_grid_elements_per_dimension = prm.get_integer("number_of_grid_elements_per_dimension");
            number_of_mesh_refinements = prm.get_integer("number_of_mesh_refinements");
            use_gmsh_mesh = prm.get_bool("use_gmsh_mesh");
            mesh_reader_verbose_output = prm.get_bool("mesh_reader_verbose_output");

            prm.enter_subsection("gmsh_boundary_IDs");
            {
                use_periodic_BC_in_x = prm.get_bool("use_periodic_BC_in_x");
                use_periodic_BC_in_y = prm.get_bool("use_periodic_BC_in_y");
                use_periodic_BC_in_z = prm.get_bool("use_periodic_BC_in_z");
                x_periodic_id_face_1 = prm.get_integer("x_periodic_id_face_1");
                x_periodic_id_face_2 = prm.get_integer("x_periodic_id_face_2");
                y_periodic_id_face_1 = prm.get_integer("y_periodic_id_face_1");
                y_periodic_id_face_2 = prm.get_integer("y_periodic_id_face_2");
                z_periodic_id_face_1 = prm.get_integer("z_periodic_id_face_1");
                z_periodic_id_face_2 = prm.get_integer("z_periodic_id_face_2");
            }
            prm.leave_subsection();

            prm.enter_subsection("gaussian_bump");
            {
                number_of_subdivisions_in_x_direction = prm.get_integer("number_of_subdivisions_in_x_direction");
                number_of_subdivisions_in_y_direction = prm.get_integer("number_of_subdivisions_in_y_direction");
                number_of_subdivisions_in_z_direction = prm.get_integer("number_of_subdivisions_in_z_direction");
                channel_length = prm.get_double("channel_length");
                channel_height = prm.get_double("channel_height");
                bump_height = prm.get_double("bump_height");
            }
            prm.leave_subsection();

            prm.enter_subsection("flat_plate_2D");
            {
                number_of_subdivisions_in_x_direction_free = prm.get_integer("number_of_subdivisions_in_x_direction_free");
                number_of_subdivisions_in_x_direction_plate = prm.get_integer("number_of_subdivisions_in_x_direction_plate");
                number_of_subdivisions_in_y_direction = prm.get_integer("number_of_subdivisions_in_y_direction");
                number_of_subdivisions_in_z_direction = prm.get_integer("number_of_subdivisions_in_z_direction");
                free_length = prm.get_double("free_length");
                free_height = prm.get_double("free_height");
                plate_length = prm.get_double("plate_length");
                skewness_x_free = prm.get_double("skewness_x_free");
                skewness_x_plate = prm.get_double("skewness_x_plate");
                skewness_y = prm.get_double("skewness_y");
                skewness_z = prm.get_double("skewness_z");
            }
            prm.leave_subsection();

            prm.enter_subsection("airfoil_2D");
            {
                airfoil_length = prm.get_double("airfoil_length");
                height = prm.get_double("height");
                length_b2 = prm.get_double("length_b2");
                incline_factor = prm.get_double("incline_factor");
                bias_factor = prm.get_double("bias_factor");
                refinements = prm.get_integer("refinements");
                n_subdivision_x_0 = prm.get_integer("n_subdivision_x_0");
                n_subdivision_x_1 = prm.get_integer("n_subdivision_x_1");
                n_subdivision_x_2 = prm.get_integer("n_subdivision_x_2");
                n_subdivision_y = prm.get_integer("n_subdivision_y");
                airfoil_sampling_factor = prm.get_integer("airfoil_sampling_factor");
            }
            prm.leave_subsection();
        }       
        prm.leave_subsection();

        prm.enter_subsection("taylor_green_vortex");
        {
            expected_kinetic_energy_at_final_time = prm.get_double("expected_kinetic_energy_at_final_time");
            expected_theoretical_dissipation_rate_at_final_time = prm.get_double("expected_theoretical_dissipation_rate_at_final_time");

            const std::string density_initial_condition_type_string = prm.get("density_initial_condition_type");
            if      (density_initial_condition_type_string == "uniform")    {density_initial_condition_type = uniform;}
            else if (density_initial_condition_type_string == "isothermal") {density_initial_condition_type = isothermal;}
            do_calculate_numerical_entropy = prm.get_bool("do_calculate_numerical_entropy");
        }
        prm.leave_subsection();

        prm.enter_subsection("kelvin_helmholtz_instability");
        {
            atwood_number = prm.get_double("atwood_number");
        }
        prm.leave_subsection();

        const std::string apply_initial_condition_method_string = prm.get("apply_initial_condition_method");
        if      (apply_initial_condition_method_string == "interpolate_initial_condition_function") {apply_initial_condition_method = interpolate_initial_condition_function;}
        else if (apply_initial_condition_method_string == "project_initial_condition_function")     {apply_initial_condition_method = project_initial_condition_function;}
        else if (apply_initial_condition_method_string == "read_values_from_file_and_project")      {apply_initial_condition_method = read_values_from_file_and_project;}
        
        input_flow_setup_filename_prefix = prm.get("input_flow_setup_filename_prefix");

        prm.enter_subsection("output_velocity_field");
        {
          output_velocity_field_at_fixed_times = prm.get_bool("output_velocity_field_at_fixed_times");
          output_velocity_field_times_string = prm.get("output_velocity_field_times_string");
          number_of_times_to_output_velocity_field = get_number_of_values_in_string(output_velocity_field_times_string);
          output_vorticity_magnitude_field_in_addition_to_velocity = prm.get_bool("output_vorticity_magnitude_field_in_addition_to_velocity");
          output_flow_field_files_directory_name = prm.get("output_flow_field_files_directory_name");
            // Check if directory exists - see https://stackoverflow.com/a/18101042
            struct stat info_flow;
            if( stat( output_flow_field_files_directory_name.c_str(), &info_flow ) != 0 ){
                pcout << "Error: No flow field files directory named " << output_flow_field_files_directory_name << " exists." << std::endl
                          << "Please create the directory and restart. Aborting..." << std::endl;
                std::abort();
            }
        }
        prm.leave_subsection();

        end_exactly_at_final_time = prm.get_bool("end_exactly_at_final_time");
    }
    prm.leave_subsection();
}

} // Parameters namespace
} // PHiLiP namespace<|MERGE_RESOLUTION|>--- conflicted
+++ resolved
@@ -30,12 +30,6 @@
                           " advection | "
                           " periodic_1D_unsteady | "
                           " gaussian_bump | "
-<<<<<<< HEAD
-                          " sshock | "
-                          " wall_distance_evaluation | "
-                          " flat_plate_2D | "
-                          " airfoil_2D"),
-=======
                           " isentropic_vortex | "
                           " kelvin_helmholtz_instability | "
                           " non_periodic_cube_flow | "
@@ -44,8 +38,10 @@
                           " leblanc_shock_tube | "
                           " shu_osher_problem | "
                           " advection_limiter | "
-                          " burgers_limiter "),
->>>>>>> 47253214
+                          " burgers_limiter | "
+                          " wall_distance_evaluation | "
+                          " flat_plate_2D | "
+                          " airfoil_2D"),
                           "The type of flow we want to simulate. "
                           "Choices are "
                           " <taylor_green_vortex | "
@@ -58,12 +54,6 @@
                           " advection | "
                           " periodic_1D_unsteady | "
                           " gaussian_bump | "
-<<<<<<< HEAD
-                          " sshock | "
-                          " wall_distance_evaluation | "
-                          " flat_plate_2D | "
-                          " airfoil_2D>. ");
-=======
                           " isentropic_vortex | "
                           " kelvin_helmholtz_instability | "
                           " non_periodic_cube_flow | "
@@ -72,8 +62,10 @@
                           " leblanc_shock_tube | "
                           " shu_osher_problem | "
                           " advection_limiter | "
-                          " burgers_limiter >. ");
->>>>>>> 47253214
+                          " burgers_limiter | "
+                          " wall_distance_evaluation | "
+                          " flat_plate_2D | "
+                          " airfoil_2D>. ");
 
         prm.declare_entry("poly_degree", "1",
                           dealii::Patterns::Integer(0, dealii::Patterns::Integer::max_int_value),
@@ -442,13 +434,6 @@
         else if (flow_case_type_string == "advection")                  {flow_case_type = advection;}
         else if (flow_case_type_string == "periodic_1D_unsteady")       {flow_case_type = periodic_1D_unsteady;}
         else if (flow_case_type_string == "gaussian_bump")              {flow_case_type = gaussian_bump;}
-<<<<<<< HEAD
-        else if (flow_case_type_string == "sshock")                     {flow_case_type = sshock;}
-        else if (flow_case_type_string == "wall_distance_evaluation")   {flow_case_type = wall_distance_evaluation;}
-        else if (flow_case_type_string == "flat_plate_2D")              {flow_case_type = flat_plate_2D;}
-        else if (flow_case_type_string == "airfoil_2D")                 {flow_case_type = airfoil_2D;}
-
-=======
         else if (flow_case_type_string == "isentropic_vortex")          {flow_case_type = isentropic_vortex;}
         else if (flow_case_type_string == "kelvin_helmholtz_instability")   
                                                                         {flow_case_type = kelvin_helmholtz_instability;}
@@ -459,8 +444,10 @@
         else if (flow_case_type_string == "shu_osher_problem")          {flow_case_type = shu_osher_problem;}
         else if (flow_case_type_string == "advection_limiter")          {flow_case_type = advection_limiter;}
         else if (flow_case_type_string == "burgers_limiter")            {flow_case_type = burgers_limiter;}
+        else if (flow_case_type_string == "wall_distance_evaluation")   {flow_case_type = wall_distance_evaluation;}
+        else if (flow_case_type_string == "flat_plate_2D")              {flow_case_type = flat_plate_2D;}
+        else if (flow_case_type_string == "airfoil_2D")                 {flow_case_type = airfoil_2D;}
         
->>>>>>> 47253214
         poly_degree = prm.get_integer("poly_degree");
         
         // get max poly degree for adaptation
