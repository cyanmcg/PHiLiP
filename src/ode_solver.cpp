
#include "ode_solver.h"
#include "linear_solver.h"


namespace PHiLiP
{


    // can't just call ODESolver::steady_state...
    // base class can't call virtual functions defined in the derived classes.
    template <int dim, typename real>
    int Implicit_ODESolver<dim,real>::steady_state ()
    {
        allocate_ode_system ();

        dg->assemble_system ();
        this->residual_norm = dg->get_residual_l2norm();
        this->residual_norm = 1; // Always do at least 1 iteration
        this->current_iteration = 0;

        while (    this->residual_norm     > dg->parameters->nonlinear_steady_residual_tolerance 
                && this->current_iteration < dg->parameters->nonlinear_max_iterations )
        {
            ++this->current_iteration;

            if ( (this->current_iteration%dg->parameters->print_iteration_modulo) == 0 )
            std::cout << " Iteration: " << this->current_iteration 
                      << " Residual norm: " << this->residual_norm
                      << std::endl;

            evaluate_solution_update ();
            //this->solution_update *= 0.1;
            dg->solution += this->solution_update;

            dg->assemble_system ();
            this->residual_norm = dg->get_residual_l2norm();
        }
        return 1;
    }
    template <int dim, typename real>
    int Explicit_ODESolver<dim,real>::steady_state ()
    {
        allocate_ode_system ();

        dg->assemble_system ();
        this->residual_norm = dg->get_residual_l2norm();

        while (    this->residual_norm     > dg->parameters->nonlinear_steady_residual_tolerance 
                && this->current_iteration < dg->parameters->nonlinear_max_iterations )
        {
            ++this->current_iteration;

            if ( (this->current_iteration%dg->parameters->print_iteration_modulo) == 0 )
            std::cout 
                      << std::endl
                      << " Iteration: " << this->current_iteration 
                      << " Residual norm: " << this->residual_norm
                      << std::endl;

            evaluate_solution_update ();
            dg->solution += this->solution_update;

            dg->assemble_system ();
            this->residual_norm = dg->get_residual_l2norm();
        }
        return 1;
    }

    template <int dim, typename real>
    void Explicit_ODESolver<dim, real>::evaluate_solution_update ()
    {
<<<<<<< HEAD
        double dt = 0.1;
=======
        //double dt = 1.0;
>>>>>>> fd1b0865
        //this->solution_update = dt*(this->dg->right_hand_side);
        //this->solution_update = (this->dg->right_hand_side);
        this->solution_update = 0;
        this->solution_update -= (this->dg->right_hand_side);
        this->solution_update *= 0.01;
    }
    template <int dim, typename real>
    void Implicit_ODESolver<dim, real>::evaluate_solution_update ()
    {
        solve_linear (
            this->dg->system_matrix,
            this->dg->right_hand_side, 
            this->solution_update);
    }

    template <int dim, typename real>
    void Explicit_ODESolver<dim, real>::allocate_ode_system ()
    {
        unsigned int n_dofs = this->dg->dof_handler.n_dofs();
        this->solution_update.reinit(n_dofs);
        //solution.reinit(n_dofs);
        //right_hand_side.reinit(n_dofs);
    }
    template <int dim, typename real>
    void Implicit_ODESolver<dim, real>::allocate_ode_system ()
    {
        unsigned int n_dofs = this->dg->dof_handler.n_dofs();
        this->solution_update.reinit(n_dofs);
    }
    template <int dim, typename real>
    ODESolver<dim,real> *ODESolverFactory<dim,real>::create_ODESolver(Parameters::ODE::SolverType solver_type)
    {
        if(solver_type == Parameters::ODE::SolverType::explicit_solver) return new Explicit_ODESolver<dim, real>;
        if(solver_type == Parameters::ODE::SolverType::implicit_solver) return new Implicit_ODESolver<dim, real>;
        else {
            std::cout << "Can't create ODE solver since explicit/implicit solver is not clear." << std::endl;
            return nullptr;
        }
    }
    template <int dim, typename real>
    ODESolver<dim,real> *ODESolverFactory<dim,real>::create_ODESolver(DiscontinuousGalerkin<dim,real> *dg_input)
    {
        if(dg_input->parameters->solver_type == Parameters::ODE::SolverType::explicit_solver) return new Explicit_ODESolver<dim, real>(dg_input);
        if(dg_input->parameters->solver_type == Parameters::ODE::SolverType::implicit_solver) return new Implicit_ODESolver<dim, real>(dg_input);
        else {
            std::cout << "********************************************************************" << std::endl;
            std::cout << "Can't create ODE solver since explicit/implicit solver is not clear." << std::endl;
            std::cout << "Solver type specified: " << dg_input->parameters->solver_type << std::endl;
            std::cout << "Solver type possible: " << std::endl;
            std::cout <<  Parameters::ODE::SolverType::explicit_solver << std::endl;
            std::cout <<  Parameters::ODE::SolverType::implicit_solver << std::endl;
            std::cout << "********************************************************************" << std::endl;
            return nullptr;
        }
    }

    template class ODESolver<PHILIP_DIM, double>;
    template class Explicit_ODESolver<PHILIP_DIM, double>;
    template class Implicit_ODESolver<PHILIP_DIM, double>;
    template class ODESolverFactory<PHILIP_DIM, double>;
}<|MERGE_RESOLUTION|>--- conflicted
+++ resolved
@@ -70,11 +70,6 @@
     template <int dim, typename real>
     void Explicit_ODESolver<dim, real>::evaluate_solution_update ()
     {
-<<<<<<< HEAD
-        double dt = 0.1;
-=======
-        //double dt = 1.0;
->>>>>>> fd1b0865
         //this->solution_update = dt*(this->dg->right_hand_side);
         //this->solution_update = (this->dg->right_hand_side);
         this->solution_update = 0;
