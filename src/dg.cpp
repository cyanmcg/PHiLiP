--- conflicted
+++ resolved
@@ -977,7 +977,6 @@
 
     }
 
-<<<<<<< HEAD
     template <int dim, typename real>
     void DiscontinuousGalerkin<dim,real>::output_results (const unsigned int ith_grid)// const
     {
@@ -998,8 +997,9 @@
 
       data_out.write_gnuplot(gnuplot_output);
     }
-=======
+
+
+
     template class DiscontinuousGalerkin <PHILIP_DIM, double>;
->>>>>>> fd1b0865
 
 } // end of PHiLiP namespace