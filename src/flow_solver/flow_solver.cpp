--- conflicted
+++ resolved
@@ -72,6 +72,9 @@
 , sub_grid_degree(sub_flow_solver_param.grid_degree)
 , final_time(flow_solver_param.final_time)
 , input_parameters_file_reference_copy_filename(flow_solver_param.restart_files_directory_name + std::string("/") + std::string("input_copy.prm"))
+, do_output_solution_at_fixed_times(ode_param.output_solution_at_fixed_times)
+, number_of_fixed_times_to_output_solution(ode_param.number_of_fixed_times_to_output_solution)
+, output_solution_at_exact_fixed_times(ode_param.output_solution_at_exact_fixed_times)
 , dg(DGFactory<dim,double>::create_discontinuous_galerkin(&all_param,
                                                           &sub_all_param, 
                                                           poly_degree,
@@ -148,13 +151,9 @@
         SetInitialCondition<dim,nstate,double>::set_initial_condition(flow_solver_case->initial_condition_function, dg, &all_param);
     }
     dg->solution.update_ghost_values();
-<<<<<<< HEAD
     dg->sub_solution.update_ghost_values();
-    pcout << "done." << std::endl;
-=======
     
     // Allocate ODE solver after initializing DG
->>>>>>> 47253214
     ode_solver->allocate_ode_system();
 
     // output a copy of the input parameters file
@@ -222,13 +221,8 @@
     return names;
 }
 
-<<<<<<< HEAD
-template <int dim, int nstate, int sub_nstate>
-std::string FlowSolver<dim,nstate,sub_nstate>::get_restart_filename_without_extension(const int restart_index_input) const {
-=======
-template <int dim, int nstate>
-std::string FlowSolver<dim,nstate>::get_restart_filename_without_extension(const unsigned int restart_index_input) const {
->>>>>>> 47253214
+template <int dim, int nstate, int sub_nstate>
+std::string FlowSolver<dim,nstate,sub_nstate>::get_restart_filename_without_extension(const unsigned int restart_index_input) const {
     // returns the restart file index as a string with appropriate padding
     std::string restart_index_string = std::to_string(restart_index_input);
     const unsigned int length_of_index_with_padding = 5;
@@ -301,15 +295,9 @@
     return double_to_string;
 }
 
-<<<<<<< HEAD
 template <int dim, int nstate, int sub_nstate>
 void FlowSolver<dim,nstate,sub_nstate>::write_restart_parameter_file(
-    const int restart_index_input,
-=======
-template <int dim, int nstate>
-void FlowSolver<dim,nstate>::write_restart_parameter_file(
     const unsigned int restart_index_input,
->>>>>>> 47253214
     const double time_step_input) const {
     // write the restart parameter file
     if(mpi_rank==0) {
@@ -430,15 +418,9 @@
 }
 
 #if PHILIP_DIM>1
-<<<<<<< HEAD
 template <int dim, int nstate, int sub_nstate>
 void FlowSolver<dim,nstate,sub_nstate>::output_restart_files(
-    const int current_restart_index,
-=======
-template <int dim, int nstate>
-void FlowSolver<dim,nstate>::output_restart_files(
     const unsigned int current_restart_index,
->>>>>>> 47253214
     const double time_step_input,
     const std::shared_ptr <dealii::TableHandler> unsteady_data_table) const
 {
@@ -727,12 +709,8 @@
 }
 
 #if PHILIP_DIM==1
-<<<<<<< HEAD
 template class FlowSolver <PHILIP_DIM,PHILIP_DIM,1>;
-=======
-template class FlowSolver <PHILIP_DIM,PHILIP_DIM>;
-template class FlowSolver <PHILIP_DIM,PHILIP_DIM+2>;
->>>>>>> 47253214
+template class FlowSolver <PHILIP_DIM,PHILIP_DIM+2,1>;
 #endif
 
 #if PHILIP_DIM!=1
